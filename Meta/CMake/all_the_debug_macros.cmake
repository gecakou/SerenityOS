--- conflicted
+++ resolved
@@ -170,16 +170,11 @@
 set(DEBUG_SPAM ON)
 set(DEBUG_CPP_LANGUAGE_SERVER ON)
 set(DEBUG_AUTOCOMPLETE ON)
-<<<<<<< HEAD
-set(MATROSKA_DEBUG ON)
-set(MATROSKA_TRACE ON)
-=======
 set(FILE_WATCHER_DEBUG ON)
 set(SYSCALL_1_DEBUG ON)
 set(RSA_PARSE_DEBUG ON)
 set(LINE_EDITOR_DEBUG ON)
 set(LANGUAGE_SERVER_DEBUG ON)
->>>>>>> f05086a5
 
 # False positive: DEBUG is a flag but it works differently.
 # set(DEBUG ON)

/*
 * Copyright (c) 2020-2022, the SerenityOS developers.
 *
 * SPDX-License-Identifier: BSD-2-Clause
 */

#include "SpreadsheetWidget.h"
#include "CellSyntaxHighlighter.h"
#include "HelpWindow.h"
#include "LibFileSystemAccessClient/Client.h"
#include <LibGUI/Application.h>
#include <LibGUI/BoxLayout.h>
#include <LibGUI/Button.h>
#include <LibGUI/ColorPicker.h>
#include <LibGUI/FilePicker.h>
#include <LibGUI/InputBox.h>
#include <LibGUI/Label.h>
#include <LibGUI/Menu.h>
#include <LibGUI/MessageBox.h>
#include <LibGUI/Splitter.h>
#include <LibGUI/TabWidget.h>
#include <LibGUI/TextEditor.h>
#include <LibGUI/Toolbar.h>
#include <LibGUI/ToolbarContainer.h>
#include <LibGfx/FontDatabase.h>
#include <string.h>

namespace Spreadsheet {

SpreadsheetWidget::SpreadsheetWidget(GUI::Window& parent_window, NonnullRefPtrVector<Sheet>&& sheets, bool should_add_sheet_if_empty)
    : m_workbook(make<Workbook>(move(sheets), parent_window))
{
    set_fill_with_background_color(true);
    set_layout<GUI::VerticalBoxLayout>().set_margins(2);

    auto& toolbar_container = add<GUI::ToolbarContainer>();
    auto& toolbar = toolbar_container.add<GUI::Toolbar>();

    auto& container = add<GUI::VerticalSplitter>();

    auto& top_bar = container.add<GUI::Frame>();
    top_bar.set_layout<GUI::HorizontalBoxLayout>().set_spacing(1);
    top_bar.set_fixed_height(26);
    auto& current_cell_label = top_bar.add<GUI::Label>("");
    current_cell_label.set_fixed_width(50);

    auto& help_button = top_bar.add<GUI::Button>("");
    help_button.set_icon(Gfx::Bitmap::try_load_from_file("/res/icons/16x16/app-help.png").release_value_but_fixme_should_propagate_errors());
    help_button.set_tooltip("Functions Help");
    help_button.set_fixed_size(20, 20);
    help_button.on_click = [&](auto) {
        if (!m_selected_view) {
            GUI::MessageBox::show_error(window(), "Can only show function documentation/help when a worksheet exists and is open");
        } else if (auto* sheet_ptr = m_selected_view->sheet_if_available()) {
            auto docs = sheet_ptr->gather_documentation();
            auto help_window = HelpWindow::the(window());
            help_window->set_docs(move(docs));
            help_window->show();
        }
    };

    auto& cell_value_editor = top_bar.add<GUI::TextEditor>(GUI::TextEditor::Type::SingleLine);
    cell_value_editor.set_font(Gfx::FontDatabase::default_fixed_width_font());
    cell_value_editor.set_scrollbars_enabled(false);

    cell_value_editor.on_return_pressed = [this]() {
        m_selected_view->move_cursor(GUI::AbstractView::CursorMovement::Down);
    };

    cell_value_editor.set_syntax_highlighter(make<CellSyntaxHighlighter>());
    cell_value_editor.set_enabled(false);
    current_cell_label.set_enabled(false);

    m_tab_widget = container.add<GUI::TabWidget>();
    m_tab_widget->set_tab_position(GUI::TabWidget::TabPosition::Bottom);

    m_cell_value_editor = cell_value_editor;
    m_current_cell_label = current_cell_label;
    m_inline_documentation_window = GUI::Window::construct(window());
    m_inline_documentation_window->set_rect(m_cell_value_editor->rect().translated(0, m_cell_value_editor->height() + 7).inflated(6, 6));
    m_inline_documentation_window->set_window_type(GUI::WindowType::Tooltip);
    m_inline_documentation_window->set_resizable(false);
    auto& inline_widget = m_inline_documentation_window->set_main_widget<GUI::Frame>();
    inline_widget.set_fill_with_background_color(true);
    inline_widget.set_layout<GUI::VerticalBoxLayout>().set_margins(4);
    inline_widget.set_frame_shape(Gfx::FrameShape::Box);
    m_inline_documentation_label = inline_widget.add<GUI::Label>();
    m_inline_documentation_label->set_fill_with_background_color(true);
    m_inline_documentation_label->set_autosize(false);
    m_inline_documentation_label->set_text_alignment(Gfx::TextAlignment::CenterLeft);

    if (!m_workbook->has_sheets() && should_add_sheet_if_empty)
        m_workbook->add_sheet("Sheet 1");

    m_tab_context_menu = GUI::Menu::construct();
    m_rename_action = GUI::Action::create("Rename...", Gfx::Bitmap::try_load_from_file("/res/icons/16x16/rename.png").release_value_but_fixme_should_propagate_errors(), [this](auto&) {
        VERIFY(m_tab_context_menu_sheet_view);

        auto* sheet_ptr = m_tab_context_menu_sheet_view->sheet_if_available();
        VERIFY(sheet_ptr); // How did we get here without a sheet?
        auto& sheet = *sheet_ptr;
        String new_name;
        if (GUI::InputBox::show(window(), new_name, String::formatted("New name for '{}'", sheet.name()), "Rename sheet") == GUI::Dialog::ExecOK) {
            sheet.set_name(new_name);
            sheet.update();
            m_tab_widget->set_tab_title(static_cast<GUI::Widget&>(*m_tab_context_menu_sheet_view), new_name);
        }
    });
    m_tab_context_menu->add_action(*m_rename_action);
    m_tab_context_menu->add_action(GUI::Action::create("Add new sheet...", Gfx::Bitmap::try_load_from_file("/res/icons/16x16/new-tab.png").release_value_but_fixme_should_propagate_errors(), [this](auto&) {
        String name;
        if (GUI::InputBox::show(window(), name, "Name for new sheet", "Create sheet") == GUI::Dialog::ExecOK) {
            NonnullRefPtrVector<Sheet> new_sheets;
            new_sheets.append(m_workbook->add_sheet(name));
            setup_tabs(move(new_sheets));
        }
    }));

    setup_tabs(m_workbook->sheets());

    m_new_action = GUI::Action::create("Add New Sheet", Gfx::Bitmap::try_load_from_file("/res/icons/16x16/new-tab.png").release_value_but_fixme_should_propagate_errors(), [&](auto&) {
        add_sheet();
    });

    m_open_action = GUI::CommonActions::make_open_action([&](auto&) {
        if (!request_close())
            return;

        Optional<String> load_path = GUI::FilePicker::get_open_filepath(window());
        if (!load_path.has_value())
            return;

        auto response = FileSystemAccessClient::Client::the().try_request_file_read_only_approved(window(), *load_path);
        if (response.is_error())
            return;
        load_file(*response.value());
    });

    m_save_action = GUI::CommonActions::make_save_action([&](auto&) {
        if (current_filename().is_empty()) {
            String name = "workbook";
            Optional<String> save_path = GUI::FilePicker::get_save_filepath(window(), name, "sheets");
            if (!save_path.has_value())
                return;

            save(save_path.value());
            update_window_title();
        } else {
            save(current_filename());
        }
    });

    m_save_as_action = GUI::CommonActions::make_save_as_action([&](auto&) {
        String name = "workbook";
        Optional<String> save_path = GUI::FilePicker::get_save_filepath(window(), name, "sheets");
        if (!save_path.has_value())
            return;

        save(save_path.value());
        update_window_title();
    });

    m_quit_action = GUI::CommonActions::make_quit_action([&](auto&) {
        if (!request_close())
            return;
        GUI::Application::the()->quit(0);
    });

    m_cut_action = GUI::CommonActions::make_cut_action([&](auto&) { clipboard_action(true); }, window());
    m_copy_action = GUI::CommonActions::make_copy_action([&](auto&) { clipboard_action(false); }, window());
    m_paste_action = GUI::CommonActions::make_paste_action([&](auto&) {
        ScopeGuard update_after_paste { [&] { update(); } };

        auto* worksheet_ptr = current_worksheet_if_available();
        if (!worksheet_ptr) {
            GUI::MessageBox::show_error(window(), "There are no active worksheets");
            return;
        }
        auto& sheet = *worksheet_ptr;
        auto& cells = sheet.selected_cells();
        VERIFY(!cells.is_empty());
        const auto& data = GUI::Clipboard::the().fetch_data_and_type();
        if (auto spreadsheet_data = data.metadata.get("text/x-spreadsheet-data"); spreadsheet_data.has_value()) {
            Vector<Spreadsheet::Position> source_positions, target_positions;
            auto lines = spreadsheet_data.value().split_view('\n');
            auto action = lines.take_first();

            for (auto& line : lines) {
                dbgln("Paste line '{}'", line);
                auto position = sheet.position_from_url(line);
                if (position.has_value())
                    source_positions.append(position.release_value());
            }

            for (auto& position : sheet.selected_cells())
                target_positions.append(position);

            if (source_positions.is_empty())
                return;

            auto first_position = source_positions.take_first();
            sheet.copy_cells(move(source_positions), move(target_positions), first_position, action == "cut" ? Spreadsheet::Sheet::CopyOperation::Cut : Spreadsheet::Sheet::CopyOperation::Copy);
        } else {
            for (auto& cell : sheet.selected_cells())
                sheet.ensure(cell).set_data(StringView { data.data.data(), data.data.size() });
            update();
        }
    },
        window());

    m_undo_action = GUI::CommonActions::make_undo_action([&](auto&) {
        undo();
    });

    m_redo_action = GUI::CommonActions::make_redo_action([&](auto&) {
        redo();
    });

    m_change_background_color_action = GUI::Action::create(
        "&Change Background Color", { Mod_Ctrl, Key_B }, Gfx::Bitmap::try_load_from_file("/res/icons/pixelpaint/bucket.png").release_value_but_fixme_should_propagate_errors(), [&](auto&) {
            change_cell_static_color_format(Spreadsheet::Background);
        },
        window());

    m_change_text_color_action = GUI::Action::create(
        "&Change Text Color", { Mod_Ctrl, Key_T }, Gfx::Bitmap::try_load_from_file("/res/icons/16x16/text-color.png").release_value_but_fixme_should_propagate_errors(), [&](auto&) {
            change_cell_static_color_format(Spreadsheet::Foreground);
        },
        window());

    m_functions_help_action = GUI::Action::create(
        "&Functions Help", Gfx::Bitmap::try_load_from_file("/res/icons/16x16/app-help.png").release_value_but_fixme_should_propagate_errors(), [&](auto&) {
            if (auto* worksheet_ptr = current_worksheet_if_available()) {
                auto docs = worksheet_ptr->gather_documentation();
                auto help_window = Spreadsheet::HelpWindow::the(window());
                help_window->set_docs(move(docs));
                help_window->show();
            } else {
                GUI::MessageBox::show_error(window(), "Cannot prepare documentation/help without an active worksheet");
            }
        },
        window());

    m_about_action = GUI::CommonActions::make_about_action("Spreadsheet", GUI::Icon::default_icon("app-spreadsheet"), window());

    toolbar.add_action(*m_new_action);
    toolbar.add_action(*m_open_action);
    toolbar.add_action(*m_save_action);
    toolbar.add_separator();
    toolbar.add_action(*m_cut_action);
    toolbar.add_action(*m_copy_action);
    toolbar.add_action(*m_paste_action);
    toolbar.add_action(*m_undo_action);
    toolbar.add_action(*m_redo_action);
    toolbar.add_separator();
    toolbar.add_action(*m_change_background_color_action);
    toolbar.add_action(*m_change_text_color_action);

    m_cut_action->set_enabled(false);
    m_copy_action->set_enabled(false);
    m_change_background_color_action->set_enabled(false);
    m_change_text_color_action->set_enabled(false);
}

void SpreadsheetWidget::resize_event(GUI::ResizeEvent& event)
{
    GUI::Widget::resize_event(event);
    if (m_inline_documentation_window && m_cell_value_editor && window())
        m_inline_documentation_window->set_rect(m_cell_value_editor->screen_relative_rect().translated(0, m_cell_value_editor->height() + 7).inflated(6, 6));
}

void SpreadsheetWidget::setup_tabs(NonnullRefPtrVector<Sheet> new_sheets)
{
    RefPtr<GUI::Widget> first_tab_widget;
    for (auto& sheet : new_sheets) {
        auto& tab = m_tab_widget->add_tab<SpreadsheetView>(sheet.name(), sheet);
        if (!first_tab_widget)
            first_tab_widget = &tab;
    }

    auto change = [&](auto& selected_widget) {
        if (m_selected_view) {
            m_selected_view->on_selection_changed = nullptr;
            m_selected_view->on_selection_dropped = nullptr;
        }
        m_selected_view = &static_cast<SpreadsheetView&>(selected_widget);
        m_selected_view->model()->on_cell_data_change = [&](auto& cell, auto& previous_data) {
            undo_stack().push(make<CellUndoCommand>(cell, previous_data));
            window()->set_modified(true);
        };
        m_selected_view->on_selection_changed = [&](Vector<Position>&& selection) {
            auto* sheet_ptr = m_selected_view->sheet_if_available();
            // How did this even happen?
            VERIFY(sheet_ptr);
            auto& sheet = *sheet_ptr;

            VERIFY(!selection.is_empty());
            m_cut_action->set_enabled(true);
            m_copy_action->set_enabled(true);
            m_current_cell_label->set_enabled(true);
            m_cell_value_editor->set_enabled(true);

            if (selection.size() == 1) {
                auto& position = selection.first();
                m_current_cell_label->set_text(position.to_cell_identifier(sheet));

                auto& cell = sheet.ensure(position);
                m_cell_value_editor->on_change = nullptr;
                m_cell_value_editor->set_text(cell.source());
                m_cell_value_editor->on_change = [&] {
                    auto text = m_cell_value_editor->text();
                    // FIXME: Lines?
                    auto offset = m_cell_value_editor->cursor().column();
                    try_generate_tip_for_input_expression(text, offset);
                    cell.set_data(move(text));
                    sheet.update();
                    update();
                };
<<<<<<< HEAD
                m_cell_value_editor->set_enabled(true);
                m_cut_action->set_enabled(true);
                m_copy_action->set_enabled(true);
                m_change_background_color_action->set_enabled(true);
                m_change_text_color_action->set_enabled(true);
=======
>>>>>>> 5c978266
                static_cast<CellSyntaxHighlighter*>(const_cast<Syntax::Highlighter*>(m_cell_value_editor->syntax_highlighter()))->set_cell(&cell);
                return;
            }

            // There are many cells selected, change all of them.
            StringBuilder builder;
            builder.appendff("<{}>", selection.size());
            m_current_cell_label->set_text(builder.string_view());

            Vector<Cell&> cells;
            for (auto& position : selection)
                cells.append(sheet.ensure(position));

            auto& first_cell = cells.first();
            m_cell_value_editor->on_change = nullptr;
            m_cell_value_editor->set_text("");
            m_should_change_selected_cells = false;
            m_cell_value_editor->on_focusin = [this] { m_should_change_selected_cells = true; };
            m_cell_value_editor->on_focusout = [this] { m_should_change_selected_cells = false; };
            m_cell_value_editor->on_change = [cells = move(cells), this]() mutable {
                if (m_should_change_selected_cells) {
                    auto* sheet_ptr = m_selected_view->sheet_if_available();
                    if (!sheet_ptr)
                        return;
                    auto& sheet = *sheet_ptr;
                    auto text = m_cell_value_editor->text();
                    // FIXME: Lines?
                    auto offset = m_cell_value_editor->cursor().column();
                    try_generate_tip_for_input_expression(text, offset);
                    for (auto& cell : cells)
                        cell.set_data(text);
                    sheet.update();
                    update();
                }
            };
            static_cast<CellSyntaxHighlighter*>(const_cast<Syntax::Highlighter*>(m_cell_value_editor->syntax_highlighter()))->set_cell(&first_cell);
        };
        m_selected_view->on_selection_dropped = [&]() {
            m_current_cell_label->set_enabled(false);
            m_current_cell_label->set_text({});
            m_cell_value_editor->on_change = nullptr;
            m_cell_value_editor->on_focusin = nullptr;
            m_cell_value_editor->on_focusout = nullptr;
            m_cell_value_editor->set_text({});
            m_cell_value_editor->set_enabled(false);

            m_cut_action->set_enabled(false);
            m_copy_action->set_enabled(false);

            static_cast<CellSyntaxHighlighter*>(const_cast<Syntax::Highlighter*>(m_cell_value_editor->syntax_highlighter()))->set_cell(nullptr);
        };
    };

    if (first_tab_widget)
        change(*first_tab_widget);

    m_tab_widget->on_change = [change = move(change)](auto& selected_widget) {
        change(selected_widget);
    };

    m_tab_widget->on_context_menu_request = [&](auto& widget, auto& event) {
        m_tab_context_menu_sheet_view = static_cast<SpreadsheetView&>(widget);
        m_tab_context_menu->popup(event.screen_position());
    };

    m_tab_widget->on_double_click = [&](auto& widget) {
        m_tab_context_menu_sheet_view = static_cast<SpreadsheetView&>(widget);
        VERIFY(m_tab_context_menu_sheet_view);

        auto* sheet_ptr = m_tab_context_menu_sheet_view->sheet_if_available();
        VERIFY(sheet_ptr); // How did we get here without a sheet?
        auto& sheet = *sheet_ptr;
        String new_name;
        if (GUI::InputBox::show(window(), new_name, String::formatted("New name for '{}'", sheet.name()), "Rename sheet") == GUI::Dialog::ExecOK) {
            sheet.set_name(new_name);
            sheet.update();
            m_tab_widget->set_tab_title(static_cast<GUI::Widget&>(*m_tab_context_menu_sheet_view), new_name);
        }
    };
}

void SpreadsheetWidget::try_generate_tip_for_input_expression(StringView source, size_t cursor_offset)
{
    auto* sheet_ptr = m_selected_view->sheet_if_available();
    if (!sheet_ptr)
        return;

    auto& sheet = *sheet_ptr;

    m_inline_documentation_window->set_rect(m_cell_value_editor->screen_relative_rect().translated(0, m_cell_value_editor->height() + 7).inflated(6, 6));
    if (!m_selected_view || !source.starts_with('=')) {
        m_inline_documentation_window->hide();
        return;
    }
    auto maybe_function_and_argument = get_function_and_argument_index(source.substring_view(0, cursor_offset));
    if (!maybe_function_and_argument.has_value()) {
        m_inline_documentation_window->hide();
        return;
    }

    auto& [name, index] = maybe_function_and_argument.value();
    auto text = sheet.generate_inline_documentation_for(name, index);
    if (text.is_empty()) {
        m_inline_documentation_window->hide();
    } else {
        m_inline_documentation_label->set_text(move(text));
        m_inline_documentation_window->show();
    }
}

void SpreadsheetWidget::undo()
{
    if (!m_undo_stack.can_undo())
        return;

    m_undo_stack.undo();
    update();
}

void SpreadsheetWidget::redo()
{
    if (!m_undo_stack.can_redo())
        return;

    m_undo_stack.redo();
    update();
}

void SpreadsheetWidget::change_cell_static_color_format(Spreadsheet::FormatType format_type)
{
    VERIFY(m_selected_view->sheet_if_available());
    auto& sheet = *m_selected_view->sheet_if_available();

    auto dialog = GUI::ColorPicker::construct(Color::White, window(), "Select Color");
    if (dialog->exec() == GUI::Dialog::ExecOK) {
        for (auto& position : sheet.selected_cells()) {
            if (format_type == Spreadsheet::Background)
                sheet.at(position)->type_metadata().static_format.background_color = dialog->color();
            else
                sheet.at(position)->type_metadata().static_format.foreground_color = dialog->color();
        }
    }
}

void SpreadsheetWidget::save(StringView filename)
{
    auto result = m_workbook->save(filename);
    if (result.is_error()) {
        GUI::MessageBox::show_error(window(), result.error());
        return;
    }
    undo_stack().set_current_unmodified();
    window()->set_modified(false);
}

void SpreadsheetWidget::load_file(Core::File& file)
{
    auto result = m_workbook->open_file(file);
    if (result.is_error()) {
        GUI::MessageBox::show_error(window(), result.error());
        return;
    }

    m_tab_widget->on_change = nullptr;
    m_cell_value_editor->on_change = nullptr;
    m_current_cell_label->set_text("");
    m_should_change_selected_cells = false;
    while (auto* widget = m_tab_widget->active_widget()) {
        m_tab_widget->remove_tab(*widget);
    }

    setup_tabs(m_workbook->sheets());
    update_window_title();
}

bool SpreadsheetWidget::request_close()
{
    if (!undo_stack().is_current_modified())
        return true;

    auto result = GUI::MessageBox::ask_about_unsaved_changes(window(), current_filename());
    if (result == GUI::MessageBox::ExecYes) {
        if (current_filename().is_empty()) {
            String name = "workbook";
            Optional<String> save_path = GUI::FilePicker::get_save_filepath(window(), name, "sheets");
            if (!save_path.has_value())
                return false;

            save(save_path.value());
            update_window_title();
        } else {
            save(current_filename());
        }
        return true;
    }

    if (result == GUI::MessageBox::ExecNo)
        return true;

    return false;
}

void SpreadsheetWidget::add_sheet()
{
    StringBuilder name;
    name.append("Sheet");
    name.appendff(" {}", m_workbook->sheets().size() + 1);

    NonnullRefPtrVector<Sheet> new_sheets;
    new_sheets.append(m_workbook->add_sheet(name.string_view()));
    setup_tabs(move(new_sheets));
}

void SpreadsheetWidget::add_sheet(NonnullRefPtr<Sheet>&& sheet)
{
    VERIFY(m_workbook == &sheet->workbook());

    NonnullRefPtrVector<Sheet> new_sheets;
    new_sheets.append(move(sheet));
    m_workbook->sheets().extend(new_sheets);
    setup_tabs(new_sheets);
}

void SpreadsheetWidget::update_window_title()
{
    StringBuilder builder;
    if (current_filename().is_empty())
        builder.append("Untitled");
    else
        builder.append(current_filename());
    builder.append("[*] - Spreadsheet");

    window()->set_title(builder.to_string());
}

void SpreadsheetWidget::clipboard_action(bool is_cut)
{
    /// text/x-spreadsheet-data:
    /// - action: copy/cut
    /// - currently selected cell
    /// - selected cell+
    auto* worksheet_ptr = current_worksheet_if_available();
    if (!worksheet_ptr) {
        GUI::MessageBox::show_error(window(), "There are no active worksheets");
        return;
    }
    auto& worksheet = *worksheet_ptr;
    auto& cells = worksheet.selected_cells();
    VERIFY(!cells.is_empty());
    StringBuilder text_builder, url_builder;
    url_builder.append(is_cut ? "cut\n" : "copy\n");
    bool first = true;
    auto cursor = current_selection_cursor();
    if (cursor) {
        Spreadsheet::Position position { (size_t)cursor->column(), (size_t)cursor->row() };
        url_builder.append(position.to_url(worksheet).to_string());
        url_builder.append('\n');
    }

    for (auto& cell : cells) {
        if (first && !cursor) {
            url_builder.append(cell.to_url(worksheet).to_string());
            url_builder.append('\n');
        }

        url_builder.append(cell.to_url(worksheet).to_string());
        url_builder.append('\n');

        auto cell_data = worksheet.at(cell);
        if (!first)
            text_builder.append('\t');
        if (cell_data)
            text_builder.append(cell_data->data());
        first = false;
    }
    HashMap<String, String> metadata;
    metadata.set("text/x-spreadsheet-data", url_builder.to_string());
    dbgln(url_builder.to_string());

    GUI::Clipboard::the().set_data(text_builder.string_view().bytes(), "text/plain", move(metadata));
}

void SpreadsheetWidget::initialize_menubar(GUI::Window& window)
{
    auto& file_menu = window.add_menu("&File");
    file_menu.add_action(*m_new_action);
    file_menu.add_action(*m_open_action);
    file_menu.add_action(*m_save_action);
    file_menu.add_action(*m_save_as_action);
    file_menu.add_separator();
    file_menu.add_action(*m_quit_action);

    auto& edit_menu = window.add_menu("&Edit");
    edit_menu.add_action(*m_undo_action);
    edit_menu.add_action(*m_redo_action);
    edit_menu.add_separator();
    edit_menu.add_action(*m_cut_action);
    edit_menu.add_action(*m_copy_action);
    edit_menu.add_action(*m_paste_action);
    edit_menu.add_separator();
    edit_menu.add_action(*m_change_background_color_action);
    edit_menu.add_action(*m_change_text_color_action);

    auto& help_menu = window.add_menu("&Help");
    help_menu.add_action(*m_functions_help_action);
    help_menu.add_action(*m_about_action);
}
}<|MERGE_RESOLUTION|>--- conflicted
+++ resolved
@@ -316,14 +316,12 @@
                     sheet.update();
                     update();
                 };
-<<<<<<< HEAD
                 m_cell_value_editor->set_enabled(true);
                 m_cut_action->set_enabled(true);
                 m_copy_action->set_enabled(true);
                 m_change_background_color_action->set_enabled(true);
                 m_change_text_color_action->set_enabled(true);
-=======
->>>>>>> 5c978266
+
                 static_cast<CellSyntaxHighlighter*>(const_cast<Syntax::Highlighter*>(m_cell_value_editor->syntax_highlighter()))->set_cell(&cell);
                 return;
             }

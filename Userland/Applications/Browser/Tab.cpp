/*
 * Copyright (c) 2020-2021, Andreas Kling <kling@serenityos.org>
 * Copyright (c) 2021, Maciej Zygmanowski <sppmacd@pm.me>
 * Copyright (c) 2021, Sam Atkins <atkinssj@serenityos.org>
 * Copyright (c) 2022, the SerenityOS developers.
 * Copyright (c) 2022, networkException <networkexception@serenityos.org>
 * Copyright (c) 2023, Cameron Youell <cameronyouell@gmail.com>
 *
 * SPDX-License-Identifier: BSD-2-Clause
 */

#include "Tab.h"
#include "BookmarksBarWidget.h"
#include "Browser.h"
#include "BrowserWindow.h"
#include "ConsoleWidget.h"
#include "DownloadWidget.h"
#include "History/HistoryWidget.h"
#include "InspectorWidget.h"
#include "StorageWidget.h"
#include <AK/StringBuilder.h>
#include <AK/URL.h>
#include <Applications/Browser/TabGML.h>
#include <Applications/BrowserSettings/Defaults.h>
#include <LibConfig/Client.h>
#include <LibGUI/Action.h>
#include <LibGUI/Application.h>
#include <LibGUI/BoxLayout.h>
#include <LibGUI/Button.h>
#include <LibGUI/Clipboard.h>
#include <LibGUI/Menu.h>
#include <LibGUI/MessageBox.h>
#include <LibGUI/Statusbar.h>
#include <LibGUI/TextBox.h>
#include <LibGUI/Toolbar.h>
#include <LibGUI/ToolbarContainer.h>
#include <LibGUI/Window.h>
#include <LibJS/Interpreter.h>
#include <LibWeb/HTML/BrowsingContext.h>
#include <LibWeb/HTML/SyntaxHighlighter/SyntaxHighlighter.h>
#include <LibWeb/Layout/BlockContainer.h>
#include <LibWeb/Layout/Viewport.h>
#include <LibWeb/Loader/ResourceLoader.h>
#include <LibWebView/OutOfProcessWebView.h>

namespace Browser {

Tab::~Tab()
{
    close_sub_widgets();
}

URL url_from_user_input(DeprecatedString const& input)
{
    if (input.starts_with('?') && !g_search_engine.is_empty())
        return URL(g_search_engine.replace("{}"sv, URL::percent_encode(input.substring_view(1)), ReplaceMode::FirstOnly));

    URL url_with_http_schema = URL(DeprecatedString::formatted("https://{}", input));
    if (url_with_http_schema.is_valid() && url_with_http_schema.port().has_value())
        return url_with_http_schema;

    URL url = URL(input);
    if (url.is_valid())
        return url;

    return url_with_http_schema;
}

void Tab::start_download(const URL& url)
{
    auto window = GUI::Window::construct(&this->window());
    window->resize(300, 170);
    window->set_title(String::formatted("0% of {}", url.basename()).release_value_but_fixme_should_propagate_errors());
    window->set_resizable(false);
    (void)window->set_main_widget<DownloadWidget>(url).release_value_but_fixme_should_propagate_errors();
    window->show();
}

void Tab::view_source(const URL& url, DeprecatedString const& source)
{
    auto window = GUI::Window::construct(&this->window());
    auto editor = window->set_main_widget<GUI::TextEditor>().release_value_but_fixme_should_propagate_errors();
    editor->set_text(source);
    editor->set_mode(GUI::TextEditor::ReadOnly);
    editor->set_syntax_highlighter(make<Web::HTML::SyntaxHighlighter>());
    editor->set_ruler_visible(true);
    window->resize(640, 480);
    window->set_title(url.to_string().release_value_but_fixme_should_propagate_errors());
    window->set_icon(g_icon_bag.filetype_text);
    window->set_window_mode(GUI::WindowMode::Modeless);
    window->show();
}

void Tab::update_status(Optional<String> text_override, i32 count_waiting)
{
    if (text_override.has_value()) {
        m_statusbar->set_text(*text_override);
        return;
    }

    if (m_loaded) {
        m_statusbar->set_text({});
        return;
    }

    VERIFY(m_navigating_url.has_value());

    if (count_waiting == 0) {
        // ex: "Loading google.com"
        m_statusbar->set_text(String::formatted("Loading {}", m_navigating_url->host()).release_value_but_fixme_should_propagate_errors());
    } else {
        // ex: "google.com is waiting on 5 resources"
        m_statusbar->set_text(String::formatted("{} is waiting on {} resource{}", m_navigating_url->host(), count_waiting, count_waiting == 1 ? ""sv : "s"sv).release_value_but_fixme_should_propagate_errors());
    }
}

Tab::Tab(BrowserWindow& window)
{
    load_from_gml(tab_gml).release_value_but_fixme_should_propagate_errors();

    m_toolbar_container = *find_descendant_of_type_named<GUI::ToolbarContainer>("toolbar_container");
    auto& toolbar = *find_descendant_of_type_named<GUI::Toolbar>("toolbar");

    auto& webview_container = *find_descendant_of_type_named<GUI::Widget>("webview_container");

    m_web_content_view = webview_container.add<WebView::OutOfProcessWebView>();

    auto preferred_color_scheme = Web::CSS::preferred_color_scheme_from_string(Config::read_string("Browser"sv, "Preferences"sv, "ColorScheme"sv, Browser::default_color_scheme));
    m_web_content_view->set_preferred_color_scheme(preferred_color_scheme);

    content_filters_changed();
    autoplay_allowlist_changed();

    m_web_content_view->set_proxy_mappings(g_proxies, g_proxy_mappings);
    if (!g_webdriver_content_ipc_path.is_empty())
        enable_webdriver_mode();

    auto& go_back_button = toolbar.add_action(window.go_back_action());
    go_back_button.on_context_menu_request = [&](auto&) {
        if (!m_history.can_go_back())
            return;
        int i = 0;
        m_go_back_context_menu = GUI::Menu::construct();
        for (auto& url : m_history.get_back_title_history()) {
            i++;
            m_go_back_context_menu->add_action(GUI::Action::create(url.to_deprecated_string(), g_icon_bag.filetype_html, [this, i](auto&) { go_back(i); }));
        }
        m_go_back_context_menu->popup(go_back_button.screen_relative_rect().bottom_left().moved_up(1));
    };

    auto& go_forward_button = toolbar.add_action(window.go_forward_action());
    go_forward_button.on_context_menu_request = [&](auto&) {
        if (!m_history.can_go_forward())
            return;
        int i = 0;
        m_go_forward_context_menu = GUI::Menu::construct();
        for (auto& url : m_history.get_forward_title_history()) {
            i++;
            m_go_forward_context_menu->add_action(GUI::Action::create(url.to_deprecated_string(), g_icon_bag.filetype_html, [this, i](auto&) { go_forward(i); }));
        }
        m_go_forward_context_menu->popup(go_forward_button.screen_relative_rect().bottom_left().moved_up(1));
    };

    auto& go_home_button = toolbar.add_action(window.go_home_action());
    go_home_button.set_allowed_mouse_buttons_for_pressing(GUI::MouseButton::Primary | GUI::MouseButton::Middle);
    go_home_button.on_middle_mouse_click = [&](auto) {
        on_tab_open_request(Browser::url_from_user_input(g_home_url));
    };

    toolbar.add_action(window.reload_action());

    m_location_box = toolbar.add<GUI::UrlBox>();
    m_location_box->set_placeholder("Address"sv);

    m_location_box->on_return_pressed = [this] {
        auto url = url_from_location_bar();
        if (url.has_value())
            load(url.release_value());
    };

    m_location_box->on_ctrl_return_pressed = [this] {
        auto url = url_from_location_bar(MayAppendTLD::Yes);
        if (url.has_value())
            load(url.release_value());
    };

    m_location_box->add_custom_context_menu_action(GUI::Action::create("Paste && Go", [this](auto&) {
        auto [data, mime_type, _] = GUI::Clipboard::the().fetch_data_and_type();
        if (!mime_type.starts_with("text/"sv))
            return;
        auto const& paste_text = data;
        if (paste_text.is_empty())
            return;
        m_location_box->set_text(paste_text);
        m_location_box->on_return_pressed();
    }));

    auto bookmark_action = GUI::Action::create(
        "Bookmark current URL", { Mod_Ctrl, Key_D }, [this](auto&) {
            if (auto result = bookmark_current_url(); result.is_error())
                GUI::MessageBox::show_error(this->window().main_widget()->window(), MUST(String::formatted("Failed to bookmark URL: {}", result.error())));
        },
        this);

    m_reset_zoom_button = toolbar.add<GUI::Button>();
    m_reset_zoom_button->set_tooltip("Reset zoom level");
    m_reset_zoom_button->on_click = [&](auto) {
        view().reset_zoom();
        update_reset_zoom_button();
    };
    m_reset_zoom_button->set_button_style(Gfx::ButtonStyle::Coolbar);
    m_reset_zoom_button->set_visible(false);
    m_reset_zoom_button->set_preferred_width(GUI::SpecialDimension::Shrink);

    m_bookmark_button = toolbar.add<GUI::Button>();
    m_bookmark_button->set_action(bookmark_action);
    m_bookmark_button->set_button_style(Gfx::ButtonStyle::Coolbar);
    m_bookmark_button->set_focus_policy(GUI::FocusPolicy::TabFocus);
    m_bookmark_button->set_icon(g_icon_bag.bookmark_contour);
    m_bookmark_button->set_fixed_size(22, 22);

    view().on_load_start = [this](auto& url, bool is_redirect) {
        m_navigating_url = url;
        m_loaded = false;

        // If we are loading due to a redirect, we replace the current history entry
        // with the loaded URL
        if (is_redirect) {
            m_history.replace_current(url, title());
        }

        update_status();

        m_location_box->set_icon(nullptr);
        m_location_box->set_text(url.to_deprecated_string());

        // don't add to history if back or forward is pressed
        if (!m_is_history_navigation)
            m_history.push(url, title());
        m_is_history_navigation = false;

        update_actions();
        update_bookmark_button(url.to_deprecated_string());

        if (m_dom_inspector_widget)
            m_dom_inspector_widget->clear_dom_json();

        if (m_console_widget)
            m_console_widget->reset();
    };

    view().on_load_finish = [this](auto&) {
        m_navigating_url = {};
        m_loaded = true;

        update_status();

        if (m_dom_inspector_widget) {
            m_web_content_view->inspect_dom_tree();
            m_web_content_view->inspect_accessibility_tree();
        }
    };

    view().on_navigate_back = [this]() {
        go_back(1);
    };

    view().on_navigate_forward = [this]() {
        go_forward(1);
    };

    view().on_refresh = [this]() {
        reload();
    };

    view().on_link_click = [this](auto& url, auto& target, unsigned modifiers) {
        if (target == "_blank" || modifiers == Mod_Ctrl) {
            on_tab_open_request(url);
        } else {
            load(url);
        }
    };

    view().on_resource_status_change = [this](auto count_waiting) {
        update_status({}, count_waiting);
    };

    view().on_restore_window = [this]() {
        this->window().show();
        this->window().move_to_front();
        m_web_content_view->set_system_visibility_state(true);
    };

    view().on_reposition_window = [this](Gfx::IntPoint position) {
        this->window().move_to(position);
        return this->window().position();
    };

    view().on_resize_window = [this](Gfx::IntSize size) {
        this->window().resize(size);
        return this->window().size();
    };

    view().on_maximize_window = [this]() {
        this->window().set_maximized(true);
        return this->window().rect();
    };

    view().on_minimize_window = [this]() {
        this->window().set_minimized(true);
        m_web_content_view->set_system_visibility_state(false);
        return this->window().rect();
    };

    view().on_fullscreen_window = [this]() {
        this->window().set_fullscreen(true);
        return this->window().rect();
    };

    m_link_context_menu = GUI::Menu::construct();
    auto link_default_action = GUI::Action::create("&Open", g_icon_bag.go_to, [this](auto&) {
        view().on_link_click(m_link_context_menu_url, "", 0);
    });
    m_link_context_menu->add_action(link_default_action);
    m_link_context_menu_default_action = link_default_action;
    m_link_context_menu->add_action(GUI::Action::create("Open in New &Tab", g_icon_bag.new_tab, [this](auto&) {
        view().on_link_click(m_link_context_menu_url, "_blank", 0);
    }));
    m_link_context_menu->add_separator();
    m_link_context_menu->add_action(GUI::Action::create("&Copy URL", g_icon_bag.copy, [this](auto&) {
        GUI::Clipboard::the().set_plain_text(m_link_context_menu_url.to_deprecated_string());
    }));
    m_link_context_menu->add_separator();
    m_link_context_menu->add_action(GUI::Action::create("&Download", g_icon_bag.download, [this](auto&) {
        start_download(m_link_context_menu_url);
    }));
    m_link_context_menu->add_separator();
    m_link_context_menu->add_action(window.inspect_dom_node_action());

    view().on_link_context_menu_request = [this](auto& url, auto widget_position) {
        m_link_context_menu_url = url;

        auto screen_position = view().screen_relative_rect().location().translated(widget_position);
        m_link_context_menu->popup(screen_position, m_link_context_menu_default_action);
    };

    m_image_context_menu = GUI::Menu::construct();
    m_image_context_menu->add_action(GUI::Action::create("&Open Image", g_icon_bag.filetype_image, [this](auto&) {
        view().on_link_click(m_image_context_menu_url, "", 0);
    }));
    m_image_context_menu->add_action(GUI::Action::create("Open Image in New &Tab", g_icon_bag.new_tab, [this](auto&) {
        view().on_link_click(m_image_context_menu_url, "_blank", 0);
    }));
    m_image_context_menu->add_separator();
    m_image_context_menu->add_action(GUI::Action::create("&Copy Image", g_icon_bag.copy, [this](auto&) {
        if (m_image_context_menu_bitmap.is_valid())
            GUI::Clipboard::the().set_bitmap(*m_image_context_menu_bitmap.bitmap());
    }));
    m_image_context_menu->add_action(GUI::Action::create("Copy Image &URL", g_icon_bag.copy, [this](auto&) {
        GUI::Clipboard::the().set_plain_text(m_image_context_menu_url.to_deprecated_string());
    }));
    m_image_context_menu->add_separator();
    m_image_context_menu->add_action(GUI::Action::create("&Download", g_icon_bag.download, [this](auto&) {
        start_download(m_image_context_menu_url);
    }));
    m_image_context_menu->add_separator();
    m_image_context_menu->add_action(window.inspect_dom_node_action());

    view().on_image_context_menu_request = [this](auto& image_url, auto widget_position, Gfx::ShareableBitmap const& shareable_bitmap) {
        m_image_context_menu_url = image_url;
        m_image_context_menu_bitmap = shareable_bitmap;

        auto screen_position = view().screen_relative_rect().location().translated(widget_position);
        m_image_context_menu->popup(screen_position);
    };

    m_media_context_menu_play_pause_action = GUI::Action::create("&Play", g_icon_bag.play, [this](auto&) {
        view().toggle_media_play_state();
    });
    m_media_context_menu_mute_unmute_action = GUI::Action::create("&Mute", g_icon_bag.mute, [this](auto&) {
        view().toggle_media_mute_state();
    });
    m_media_context_menu_controls_action = GUI::Action::create_checkable("Show &Controls", [this](auto&) {
        view().toggle_media_controls_state();
    });
    m_media_context_menu_loop_action = GUI::Action::create_checkable("&Loop", [this](auto&) {
        view().toggle_media_loop_state();
    });

    m_audio_context_menu = GUI::Menu::construct();
    m_audio_context_menu->add_action(*m_media_context_menu_play_pause_action);
    m_audio_context_menu->add_action(*m_media_context_menu_mute_unmute_action);
    m_audio_context_menu->add_action(*m_media_context_menu_controls_action);
    m_audio_context_menu->add_action(*m_media_context_menu_loop_action);
    m_audio_context_menu->add_separator();
    m_audio_context_menu->add_action(GUI::Action::create("&Open Audio", g_icon_bag.filetype_audio, [this](auto&) {
        view().on_link_click(m_media_context_menu_url, "", 0);
    }));
    m_audio_context_menu->add_action(GUI::Action::create("Open Audio in New &Tab", g_icon_bag.new_tab, [this](auto&) {
        view().on_link_click(m_media_context_menu_url, "_blank", 0);
    }));
    m_audio_context_menu->add_separator();
    m_audio_context_menu->add_action(GUI::Action::create("Copy Audio &URL", g_icon_bag.copy, [this](auto&) {
        GUI::Clipboard::the().set_plain_text(m_media_context_menu_url.to_deprecated_string());
    }));
    m_audio_context_menu->add_separator();
    m_audio_context_menu->add_action(GUI::Action::create("&Download", g_icon_bag.download, [this](auto&) {
        start_download(m_media_context_menu_url);
    }));
    m_audio_context_menu->add_separator();
    m_audio_context_menu->add_action(window.inspect_dom_node_action());

    m_video_context_menu = GUI::Menu::construct();
    m_video_context_menu->add_action(*m_media_context_menu_play_pause_action);
    m_video_context_menu->add_action(*m_media_context_menu_mute_unmute_action);
    m_video_context_menu->add_action(*m_media_context_menu_controls_action);
    m_video_context_menu->add_action(*m_media_context_menu_loop_action);
    m_video_context_menu->add_separator();
    m_video_context_menu->add_action(GUI::Action::create("&Open Video", g_icon_bag.filetype_video, [this](auto&) {
        view().on_link_click(m_media_context_menu_url, "", 0);
    }));
    m_video_context_menu->add_action(GUI::Action::create("Open Video in New &Tab", g_icon_bag.new_tab, [this](auto&) {
        view().on_link_click(m_media_context_menu_url, "_blank", 0);
    }));
    m_video_context_menu->add_separator();
    m_video_context_menu->add_action(GUI::Action::create("Copy Video &URL", g_icon_bag.copy, [this](auto&) {
        GUI::Clipboard::the().set_plain_text(m_media_context_menu_url.to_deprecated_string());
    }));
    m_video_context_menu->add_separator();
    m_video_context_menu->add_action(GUI::Action::create("&Download", g_icon_bag.download, [this](auto&) {
        start_download(m_media_context_menu_url);
    }));
    m_video_context_menu->add_separator();
    m_video_context_menu->add_action(window.inspect_dom_node_action());

    view().on_media_context_menu_request = [this](auto widget_position, Web::Page::MediaContextMenu const& menu) {
        m_media_context_menu_url = menu.media_url;

        if (menu.is_playing) {
            m_media_context_menu_play_pause_action->set_icon(g_icon_bag.pause);
            m_media_context_menu_play_pause_action->set_text("&Pause"sv);
        } else {
            m_media_context_menu_play_pause_action->set_icon(g_icon_bag.play);
            m_media_context_menu_play_pause_action->set_text("&Play"sv);
        }

        if (menu.is_muted) {
            m_media_context_menu_mute_unmute_action->set_icon(g_icon_bag.unmute);
            m_media_context_menu_mute_unmute_action->set_text("Un&mute"sv);
        } else {
            m_media_context_menu_mute_unmute_action->set_icon(g_icon_bag.mute);
            m_media_context_menu_mute_unmute_action->set_text("&Mute"sv);
        }

        m_media_context_menu_controls_action->set_checked(menu.has_user_agent_controls);
        m_media_context_menu_loop_action->set_checked(menu.is_looping);

        auto screen_position = view().screen_relative_rect().location().translated(widget_position);

        if (menu.is_video)
            m_video_context_menu->popup(screen_position);
        else
            m_audio_context_menu->popup(screen_position);
    };

    view().on_link_middle_click = [this](auto& href, auto&, auto) {
        view().on_link_click(href, "_blank", 0);
    };

    view().on_title_change = [this](auto const& title) {
        m_history.update_title(title);
        m_title = title;

        if (on_title_change)
            on_title_change(m_title);
    };

    view().on_favicon_change = [this](auto& icon) {
        m_icon = icon;
        m_location_box->set_icon(&icon);
        if (on_favicon_change)
            on_favicon_change(icon);
    };

    view().on_get_all_cookies = [this](auto& url) -> Vector<Web::Cookie::Cookie> {
        if (on_get_all_cookies)
            return on_get_all_cookies(url);
        return {};
    };

    view().on_get_named_cookie = [this](auto& url, auto& name) -> Optional<Web::Cookie::Cookie> {
        if (on_get_named_cookie)
            return on_get_named_cookie(url, name);
        return {};
    };

    view().on_get_cookie = [this](auto& url, auto source) -> DeprecatedString {
        if (on_get_cookie)
            return on_get_cookie(url, source);
        return {};
    };

    view().on_set_cookie = [this](auto& url, auto& cookie, auto source) {
        if (on_set_cookie)
            on_set_cookie(url, cookie, source);
    };

    view().on_update_cookie = [this](auto& cookie) {
        if (on_update_cookie)
            on_update_cookie(cookie);
    };

    view().on_get_source = [this](auto& url, auto& source) {
        view_source(url, source);
    };

    view().on_get_dom_tree = [this](auto& dom_tree) {
        if (m_dom_inspector_widget)
            m_dom_inspector_widget->set_dom_json(dom_tree);
    };

    view().on_get_dom_node_properties = [this](auto node_id, auto& specified, auto& computed, auto& custom_properties, auto& node_box_sizing, auto& aria_properties_state) {
        m_dom_inspector_widget->set_dom_node_properties_json({ node_id }, specified, computed, custom_properties, node_box_sizing, aria_properties_state);
    };

    view().on_get_accessibility_tree = [this](auto& accessibility_tree) {
        if (m_dom_inspector_widget)
            m_dom_inspector_widget->set_accessibility_json(accessibility_tree);
    };

    view().on_js_console_new_message = [this](auto message_index) {
        if (m_console_widget)
            m_console_widget->notify_about_new_console_message(message_index);
    };

    view().on_get_js_console_messages = [this](auto start_index, auto& message_types, auto& messages) {
        if (m_console_widget)
            m_console_widget->handle_console_messages(start_index, message_types, messages);
    };

    auto focus_location_box_action = GUI::Action::create(
        "Focus location box", { Mod_Ctrl, Key_L }, Key_F6, [this](auto&) {
            m_location_box->set_focus(true);
            m_location_box->select_current_line();
        },
        this);

    m_statusbar = *find_descendant_of_type_named<GUI::Statusbar>("statusbar");

    view().on_link_hover = [this](auto& url) {
        update_status(String::from_deprecated_string(url.to_deprecated_string()).release_value_but_fixme_should_propagate_errors());
    };

    view().on_link_unhover = [this]() {
        view().set_override_cursor(Gfx::StandardCursor::None);
        update_status();
    };

    view().on_back_button = [this] {
        if (m_history.can_go_back())
            go_back();
    };

    view().on_forward_button = [this] {
        if (m_history.can_go_forward())
            go_forward();
    };

    view().on_new_tab = [this](auto activate_tab) {
        auto& tab = this->window().create_new_tab(URL("about:blank"), activate_tab);
        return tab.view().handle();
    };

    view().on_activate_tab = [this]() {
        on_activate_tab_request(*this);
    };

    view().on_close = [this] {
        on_tab_close_request(*this);
    };

    m_tab_context_menu = GUI::Menu::construct();
    m_tab_context_menu->add_action(GUI::CommonActions::make_reload_action([this](auto&) {
        reload();
    }));
    m_tab_context_menu->add_action(GUI::CommonActions::make_close_tab_action([this](auto&) {
        on_tab_close_request(*this);
    }));
    m_tab_context_menu->add_action(GUI::Action::create("&Duplicate Tab", g_icon_bag.duplicate_tab, [this](auto&) {
        on_tab_open_request(url());
    }));
    m_tab_context_menu->add_action(GUI::Action::create("Close &Other Tabs", g_icon_bag.close_other_tabs, [this](auto&) {
        on_tab_close_other_request(*this);
    }));

    auto take_visible_screenshot_action = GUI::Action::create(
        "Take &Visible Screenshot"sv, g_icon_bag.filetype_image, [this](auto&) {
            if (auto result = view().take_screenshot(WebView::ViewImplementation::ScreenshotType::Visible); result.is_error()) {
                auto error = String::formatted("{}", result.error()).release_value_but_fixme_should_propagate_errors();
                GUI::MessageBox::show_error(&this->window(), error);
            }
        },
        this);
    take_visible_screenshot_action->set_status_tip("Save a screenshot of the visible portion of the current tab to the Downloads directory"_string.release_value_but_fixme_should_propagate_errors());

    auto take_full_screenshot_action = GUI::Action::create(
        "Take &Full Screenshot"sv, g_icon_bag.filetype_image, [this](auto&) {
            if (auto result = view().take_screenshot(WebView::ViewImplementation::ScreenshotType::Full); result.is_error()) {
                auto error = String::formatted("{}", result.error()).release_value_but_fixme_should_propagate_errors();
                GUI::MessageBox::show_error(&this->window(), error);
            }
        },
        this);
    take_full_screenshot_action->set_status_tip("Save a screenshot of the entirety of the current tab to the Downloads directory"_string.release_value_but_fixme_should_propagate_errors());

    m_page_context_menu = GUI::Menu::construct();
    m_page_context_menu->add_action(window.go_back_action());
    m_page_context_menu->add_action(window.go_forward_action());
    m_page_context_menu->add_action(window.reload_action());
    m_page_context_menu->add_separator();
    m_page_context_menu->add_action(window.copy_selection_action());
    m_page_context_menu->add_action(window.select_all_action());
    m_page_context_menu->add_separator();
    m_page_context_menu->add_action(move(take_visible_screenshot_action));
    m_page_context_menu->add_action(move(take_full_screenshot_action));
    m_page_context_menu->add_separator();
    m_page_context_menu->add_action(window.view_source_action());
    m_page_context_menu->add_action(window.inspect_dom_tree_action());
    m_page_context_menu->add_action(window.inspect_dom_node_action());

    view().on_context_menu_request = [&](auto widget_position) {
        auto screen_position = view().screen_relative_rect().location().translated(widget_position);
        m_page_context_menu->popup(screen_position);
    };
}

void Tab::update_reset_zoom_button()
{
    auto zoom_level = view().zoom_level();
    if (zoom_level != 1.0f) {
        m_reset_zoom_button->set_text(MUST(String::formatted("{}%", round_to<int>(zoom_level * 100))));
        m_reset_zoom_button->set_visible(true);
    } else {
        m_reset_zoom_button->set_visible(false);
    }
}

Optional<URL> Tab::url_from_location_bar(MayAppendTLD may_append_tld)
{
    if (m_location_box->text().starts_with('?') && g_search_engine.is_empty()) {
        GUI::MessageBox::show(&this->window(), "Select a search engine in the Settings menu before searching."sv, "No search engine selected"sv, GUI::MessageBox::Type::Information);
        return {};
    }

    DeprecatedString text = m_location_box->text();

    StringBuilder builder;
    builder.append(text);
    if (may_append_tld == MayAppendTLD::Yes) {
        // FIXME: Expand the list of top level domains.
        if (!(text.ends_with(".com"sv) || text.ends_with(".net"sv) || text.ends_with(".org"sv))) {
            builder.append(".com"sv);
        }
    }
    auto final_text = builder.to_deprecated_string();

    auto url = url_from_user_input(final_text);
    return url;
}

void Tab::load(const URL& url, LoadType load_type)
{
    m_is_history_navigation = (load_type == LoadType::HistoryNavigation);
    m_web_content_view->load(url);
    m_location_box->set_focus(false);
}

URL Tab::url() const
{
    return m_web_content_view->url();
}

void Tab::reload()
{
    load(url());
}

void Tab::go_back(int steps)
{
    m_history.go_back(steps);
    update_actions();
    load(m_history.current().url, LoadType::HistoryNavigation);
}

void Tab::go_forward(int steps)
{
    m_history.go_forward(steps);
    update_actions();
    load(m_history.current().url, LoadType::HistoryNavigation);
}

void Tab::update_actions()
{
    auto& window = this->window();
    if (this != &window.active_tab())
        return;
    window.go_back_action().set_enabled(m_history.can_go_back());
    window.go_forward_action().set_enabled(m_history.can_go_forward());
}

ErrorOr<void> Tab::bookmark_current_url()
{
    auto url = this->url().to_deprecated_string();
    if (BookmarksBarWidget::the().contains_bookmark(url)) {
        TRY(BookmarksBarWidget::the().remove_bookmark(url));
    } else {
        TRY(BookmarksBarWidget::the().add_bookmark(url, m_title));
    }

    return {};
}

void Tab::update_bookmark_button(StringView url)
{
    if (BookmarksBarWidget::the().contains_bookmark(url)) {
        m_bookmark_button->set_icon(g_icon_bag.bookmark_filled);
        m_bookmark_button->set_tooltip("Remove Bookmark");
    } else {
        m_bookmark_button->set_icon(g_icon_bag.bookmark_contour);
        m_bookmark_button->set_tooltip("Add Bookmark");
    }
}

void Tab::did_become_active()
{
    BookmarksBarWidget::the().on_bookmark_click = [this](auto& url, auto open) {
        if (open == BookmarksBarWidget::Open::InNewTab)
            on_tab_open_request(url);
        else if (open == BookmarksBarWidget::Open::InNewWindow)
            on_window_open_request(url);
        else
            load(url);
    };

    BookmarksBarWidget::the().on_bookmark_hover = [this](auto&, auto& url) {
        m_statusbar->set_text(String::from_deprecated_string(url).release_value_but_fixme_should_propagate_errors());
    };

    BookmarksBarWidget::the().on_bookmark_change = [this]() {
        update_bookmark_button(url().to_deprecated_string());
    };

    BookmarksBarWidget::the().remove_from_parent();
    m_toolbar_container->add_child(BookmarksBarWidget::the());

    auto is_fullscreen = window().is_fullscreen();
    m_toolbar_container->set_visible(!is_fullscreen);
    m_statusbar->set_visible(!is_fullscreen);

    update_actions();
}

void Tab::context_menu_requested(Gfx::IntPoint screen_position)
{
    m_tab_context_menu->popup(screen_position);
}

void Tab::content_filters_changed()
{
    if (g_content_filters_enabled)
        m_web_content_view->set_content_filters(g_content_filters);
    else
        m_web_content_view->set_content_filters({});
}

void Tab::autoplay_allowlist_changed()
{
    if (g_autoplay_allowed_on_all_websites)
        m_web_content_view->set_autoplay_allowed_on_all_websites();
    else
        m_web_content_view->set_autoplay_allowlist(g_autoplay_allowlist);
}

void Tab::proxy_mappings_changed()
{
    m_web_content_view->set_proxy_mappings(g_proxies, g_proxy_mappings);
}

void Tab::action_entered(GUI::Action& action)
{
    m_statusbar->set_override_text(action.status_tip());
}

void Tab::action_left(GUI::Action&)
{
    m_statusbar->set_override_text({});
}

void Tab::window_position_changed(Gfx::IntPoint position)
{
    m_web_content_view->set_window_position(position);
}

void Tab::window_size_changed(Gfx::IntSize size)
{
    m_web_content_view->set_window_size(size);
}

BrowserWindow const& Tab::window() const
{
    return static_cast<BrowserWindow const&>(*Widget::window());
}

BrowserWindow& Tab::window()
{
    return static_cast<BrowserWindow&>(*Widget::window());
}

void Tab::show_inspector_window(Browser::Tab::InspectorTarget inspector_target)
{
    if (!m_dom_inspector_widget) {
        auto window = GUI::Window::construct(&this->window());
        window->set_window_mode(GUI::WindowMode::Modeless);
<<<<<<< HEAD
        window->resize(300, 500);
        window->set_title("Inspector"_string.release_value_but_fixme_should_propagate_errors());
=======
        window->resize(325, 500);
        window->set_title("Inspector");
>>>>>>> 996c020b
        window->set_icon(g_icon_bag.inspector_object);
        window->on_close = [&]() {
            m_web_content_view->clear_inspected_dom_node();
        };
        m_dom_inspector_widget = window->set_main_widget<InspectorWidget>().release_value_but_fixme_should_propagate_errors();
        m_dom_inspector_widget->set_web_view(*m_web_content_view);
        m_web_content_view->inspect_dom_tree();
        m_web_content_view->inspect_accessibility_tree();
    }

    if (inspector_target == InspectorTarget::HoveredElement) {
        // FIXME: Handle pseudo-elements
        auto hovered_node = m_web_content_view->get_hovered_node_id();
        m_dom_inspector_widget->set_selection({ hovered_node });
    } else {
        VERIFY(inspector_target == InspectorTarget::Document);
        m_dom_inspector_widget->select_default_node();
    }

    auto* window = m_dom_inspector_widget->window();
    window->show();
    window->move_to_front();
}

void Tab::close_sub_widgets()
{
    auto close_widget_window = [](auto& widget) {
        if (widget) {
            auto* window = widget->window();
            window->close();
        }
    };
    close_widget_window(m_dom_inspector_widget);
    close_widget_window(m_console_widget);
    close_widget_window(m_storage_widget);
}

void Tab::show_console_window()
{
    if (!m_console_widget) {
        auto console_window = GUI::Window::construct(&window());
        console_window->resize(500, 300);
        console_window->set_title("JS Console"_string.release_value_but_fixme_should_propagate_errors());
        console_window->set_icon(g_icon_bag.filetype_javascript);
        m_console_widget = console_window->set_main_widget<ConsoleWidget>().release_value_but_fixme_should_propagate_errors();
        m_console_widget->on_js_input = [this](DeprecatedString const& js_source) {
            m_web_content_view->js_console_input(js_source);
        };
        m_console_widget->on_request_messages = [this](i32 start_index) {
            m_web_content_view->js_console_request_messages(start_index);
        };
    }

    auto* window = m_console_widget->window();
    window->show();
    window->move_to_front();
}

void Tab::show_storage_inspector()
{
    if (!m_storage_widget) {
        auto storage_window = GUI::Window::construct(&window());
        storage_window->resize(500, 300);
        storage_window->set_title("Storage Inspector"_string.release_value_but_fixme_should_propagate_errors());
        storage_window->set_icon(g_icon_bag.cookie);
        m_storage_widget = storage_window->set_main_widget<StorageWidget>().release_value_but_fixme_should_propagate_errors();
        m_storage_widget->on_update_cookie = [this](Web::Cookie::Cookie cookie) {
            if (on_update_cookie)
                on_update_cookie(move(cookie));
        };
    }

    if (on_get_cookies_entries) {
        auto cookies = on_get_cookies_entries();
        m_storage_widget->clear_cookies();
        m_storage_widget->set_cookies_entries(cookies);
    }

    if (on_get_local_storage_entries) {
        auto local_storage_entries = on_get_local_storage_entries();
        m_storage_widget->clear_local_storage_entries();
        m_storage_widget->set_local_storage_entries(move(local_storage_entries));
    }

    if (on_get_session_storage_entries) {
        auto session_storage_entries = on_get_session_storage_entries();
        m_storage_widget->clear_session_storage_entries();
        m_storage_widget->set_session_storage_entries(move(session_storage_entries));
    }

    auto* window = m_storage_widget->window();
    window->show();
    window->move_to_front();
}

void Tab::show_history_inspector()
{
    if (!m_history_widget) {
        auto history_window = GUI::Window::construct(&window());
        history_window->resize(500, 300);
        history_window->set_title("History"_short_string);
        history_window->set_icon(g_icon_bag.history);
        m_history_widget = history_window->set_main_widget<HistoryWidget>().release_value_but_fixme_should_propagate_errors();
    }

    m_history_widget->clear_history_entries();
    m_history_widget->set_history_entries(m_history.get_all_history_entries());

    auto* window = m_history_widget->window();
    window->show();
    window->move_to_front();
}

void Tab::show_event(GUI::ShowEvent&)
{
    m_web_content_view->set_visible(true);
}

void Tab::hide_event(GUI::HideEvent&)
{
    m_web_content_view->set_visible(false);
}

void Tab::enable_webdriver_mode()
{
    m_web_content_view->connect_to_webdriver(Browser::g_webdriver_content_ipc_path);
    auto& webdriver_banner = *find_descendant_of_type_named<GUI::Widget>("webdriver_banner");
    webdriver_banner.set_visible(true);
}

}<|MERGE_RESOLUTION|>--- conflicted
+++ resolved
@@ -821,13 +821,8 @@
     if (!m_dom_inspector_widget) {
         auto window = GUI::Window::construct(&this->window());
         window->set_window_mode(GUI::WindowMode::Modeless);
-<<<<<<< HEAD
-        window->resize(300, 500);
+        window->resize(325, 500);
         window->set_title("Inspector"_string.release_value_but_fixme_should_propagate_errors());
-=======
-        window->resize(325, 500);
-        window->set_title("Inspector");
->>>>>>> 996c020b
         window->set_icon(g_icon_bag.inspector_object);
         window->on_close = [&]() {
             m_web_content_view->clear_inspected_dom_node();

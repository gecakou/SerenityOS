--- conflicted
+++ resolved
@@ -291,10 +291,7 @@
                     // TODO: Should optimize this to use a backing buffer
                     Gfx::PainterStateSaver saver(painter);
                     painter.add_clip_rect(intersected_rect);
-<<<<<<< HEAD
-#ifdef COMPOSE_DEBUG
-                    dbg() << "    render frame: " << intersected_rect;
-#endif
+
                     if (window.shadow_enabled()) {
                         // FIXME: this is a simple shadow effect. Try to do something prettier.
                         for (int i = 0; i < 5; ++i) {
@@ -302,9 +299,10 @@
                         }
                     }
 
-=======
+#ifdef COMPOSE_DEBUG
                     dbgln<COMPOSE_DEBUG>("    render frame: {}", intersected_rect);
->>>>>>> 85712095
+#endif                  
+
                     window.frame().paint(painter);
                     return IterationDecision::Continue;
                 });

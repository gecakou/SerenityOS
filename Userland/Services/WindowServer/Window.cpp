/*
 * Copyright (c) 2018-2020, Andreas Kling <kling@serenityos.org>
 * All rights reserved.
 *
 * Redistribution and use in source and binary forms, with or without
 * modification, are permitted provided that the following conditions are met:
 *
 * 1. Redistributions of source code must retain the above copyright notice, this
 *    list of conditions and the following disclaimer.
 *
 * 2. Redistributions in binary form must reproduce the above copyright notice,
 *    this list of conditions and the following disclaimer in the documentation
 *    and/or other materials provided with the distribution.
 *
 * THIS SOFTWARE IS PROVIDED BY THE COPYRIGHT HOLDERS AND CONTRIBUTORS "AS IS"
 * AND ANY EXPRESS OR IMPLIED WARRANTIES, INCLUDING, BUT NOT LIMITED TO, THE
 * IMPLIED WARRANTIES OF MERCHANTABILITY AND FITNESS FOR A PARTICULAR PURPOSE ARE
 * DISCLAIMED. IN NO EVENT SHALL THE COPYRIGHT HOLDER OR CONTRIBUTORS BE LIABLE
 * FOR ANY DIRECT, INDIRECT, INCIDENTAL, SPECIAL, EXEMPLARY, OR CONSEQUENTIAL
 * DAMAGES (INCLUDING, BUT NOT LIMITED TO, PROCUREMENT OF SUBSTITUTE GOODS OR
 * SERVICES; LOSS OF USE, DATA, OR PROFITS; OR BUSINESS INTERRUPTION) HOWEVER
 * CAUSED AND ON ANY THEORY OF LIABILITY, WHETHER IN CONTRACT, STRICT LIABILITY,
 * OR TORT (INCLUDING NEGLIGENCE OR OTHERWISE) ARISING IN ANY WAY OUT OF THE USE
 * OF THIS SOFTWARE, EVEN IF ADVISED OF THE POSSIBILITY OF SUCH DAMAGE.
 */

#include "Window.h"
#include "AppletManager.h"
#include "ClientConnection.h"
#include "Compositor.h"
#include "Event.h"
#include "EventLoop.h"
#include "Screen.h"
#include "WindowManager.h"
#include <AK/Badge.h>
#include <WindowServer/WindowClientEndpoint.h>

namespace WindowServer {

static String default_window_icon_path()
{
    return "/res/icons/16x16/window.png";
}

static Gfx::Bitmap& default_window_icon()
{
    static Gfx::Bitmap* s_icon;
    if (!s_icon)
        s_icon = Gfx::Bitmap::load_from_file(default_window_icon_path()).leak_ref();
    return *s_icon;
}

static Gfx::Bitmap& minimize_icon()
{
    static Gfx::Bitmap* s_icon;
    if (!s_icon)
        s_icon = Gfx::Bitmap::load_from_file("/res/icons/16x16/downward-triangle.png").leak_ref();
    return *s_icon;
}

static Gfx::Bitmap& maximize_icon()
{
    static Gfx::Bitmap* s_icon;
    if (!s_icon)
        s_icon = Gfx::Bitmap::load_from_file("/res/icons/16x16/upward-triangle.png").leak_ref();
    return *s_icon;
}

static Gfx::Bitmap& restore_icon()
{
    static Gfx::Bitmap* s_icon;
    if (!s_icon)
        s_icon = Gfx::Bitmap::load_from_file("/res/icons/16x16/window-restore.png").leak_ref();
    return *s_icon;
}

static Gfx::Bitmap& close_icon()
{
    static Gfx::Bitmap* s_icon;
    if (!s_icon)
        s_icon = Gfx::Bitmap::load_from_file("/res/icons/16x16/window-close.png").leak_ref();
    return *s_icon;
}

Window::Window(Core::Object& parent, WindowType type)
    : Core::Object(&parent)
    , m_type(type)
    , m_icon(default_window_icon())
    , m_frame(*this)
{
    WindowManager::the().add_window(*this);
}

Window::Window(ClientConnection& client, WindowType window_type, int window_id, bool modal, bool minimizable, bool frameless, bool resizable, bool fullscreen, bool accessory, Window* parent_window)
    : Core::Object(&client)
    , m_client(&client)
    , m_type(window_type)
    , m_modal(modal)
    , m_minimizable(minimizable)
    , m_frameless(frameless)
    , m_resizable(resizable)
    , m_fullscreen(fullscreen)
    , m_accessory(accessory)
    , m_window_id(window_id)
    , m_client_id(client.client_id())
    , m_icon(default_window_icon())
    , m_frame(*this)
{
    // FIXME: This should not be hard-coded here.
    if (m_type == WindowType::Taskbar) {
        m_wm_event_mask = WMEventMask::WindowStateChanges | WMEventMask::WindowRemovals | WMEventMask::WindowIconChanges;
        m_listens_to_wm_events = true;
    }

    if (parent_window)
        set_parent_window(*parent_window);
    WindowManager::the().add_window(*this);
}

Window::~Window()
{
    // Detach from client at the start of teardown since we don't want
    // to confuse things by trying to send messages to it.
    m_client = nullptr;

    WindowManager::the().remove_window(*this);
}

void Window::destroy()
{
    m_destroyed = true;
    set_visible(false);
}

void Window::set_title(const String& title)
{
    if (m_title == title)
        return;
    m_title = title;
    frame().invalidate_title_bar();
    WindowManager::the().notify_title_changed(*this);
}

void Window::set_rect(const Gfx::IntRect& rect)
{
    ASSERT(!rect.is_empty());
    if (m_physical_rect == rect)
        return;
    auto old_rect = m_physical_rect;
    m_physical_rect = rect;

    if (shadow_enabled()) {
        Compositor::the().invalidate_screen(m_virtual_rect); // we need to clear the previous drawn shadow
        m_virtual_rect = m_frame.rect().inflated(10, 10);
    } else {
        m_virtual_rect = m_frame.rect();
    }

    if (!m_client && (!m_backing_store || old_rect.size() != rect.size())) {
        m_backing_store = Gfx::Bitmap::create(Gfx::BitmapFormat::RGB32, m_physical_rect.size());
    }

    invalidate(true);
    m_frame.notify_window_rect_changed(old_rect, rect); // recomputes occlusions
}

void Window::set_rect_without_repaint(const Gfx::IntRect& rect)
{
    ASSERT(!rect.is_empty());
    if (m_physical_rect == rect)
        return;
    auto old_rect = m_physical_rect;
    m_physical_rect = rect;

    if (old_rect.size() == m_physical_rect.size()) {
        auto delta = m_physical_rect.location() - old_rect.location();
        for (auto& child_window : m_child_windows) {
            if (child_window)
                child_window->move_by(delta);
        }
    }

    if (shadow_enabled()) {
        Compositor::the().invalidate_screen(m_virtual_rect); // we need to clear the previous drawn shadow
        m_virtual_rect = m_frame.rect().inflated(10, 10);
    } else {
        m_virtual_rect = m_frame.rect();
    }    

    invalidate(true);
    m_frame.notify_window_rect_changed(old_rect, rect); // recomputes occlusions
}

void Window::normalize_rect()
{
    auto min_size = 1;
    // Must be -1 to allow windows just outside the desktop rect.
    // For example, the windows that make the desktop rect smaller
    // than the display resolution (e.g. the TaskBar).
    auto min_visible = -1;
    auto desktop = WindowManager::the().desktop_rect();
    auto min_y = 0;
    if (type() == WindowType::Normal) {
        min_size = 50;
        min_visible = 50;
        // 5 pixels is the amount of frame decoration that can be sacrificed before starting to become an issue.
        min_y = desktop.top() - 5;
    }
    auto new_width = max(width(), min_size);
    auto new_height = max(height(), min_size);
    Gfx::IntRect normalized_rect = {
        clamp(x(), -new_width + min_visible, desktop.width() - min_visible),
        clamp(y(), min_y, desktop.bottom() - min_visible),
        new_width,
        new_height,
    };
    set_rect(normalized_rect);
}

void Window::handle_mouse_event(const MouseEvent& event)
{
    set_automatic_cursor_tracking_enabled(event.buttons() != 0);

    switch (event.type()) {
    case Event::MouseMove:
        m_client->post_message(Messages::WindowClient::MouseMove(m_window_id, event.position(), (u32)event.button(), event.buttons(), event.modifiers(), event.wheel_delta(), event.is_drag(), event.mime_types()));
        break;
    case Event::MouseDown:
        m_client->post_message(Messages::WindowClient::MouseDown(m_window_id, event.position(), (u32)event.button(), event.buttons(), event.modifiers(), event.wheel_delta()));
        break;
    case Event::MouseDoubleClick:
        m_client->post_message(Messages::WindowClient::MouseDoubleClick(m_window_id, event.position(), (u32)event.button(), event.buttons(), event.modifiers(), event.wheel_delta()));
        break;
    case Event::MouseUp:
        m_client->post_message(Messages::WindowClient::MouseUp(m_window_id, event.position(), (u32)event.button(), event.buttons(), event.modifiers(), event.wheel_delta()));
        break;
    case Event::MouseWheel:
        m_client->post_message(Messages::WindowClient::MouseWheel(m_window_id, event.position(), (u32)event.button(), event.buttons(), event.modifiers(), event.wheel_delta()));
        break;
    default:
        ASSERT_NOT_REACHED();
    }
}

void Window::update_menu_item_text(PopupMenuItem item)
{
    if (m_window_menu) {
        m_window_menu->item((int)item).set_text(item == PopupMenuItem::Minimize ? (m_minimized ? "Unminimize" : "Minimize") : (m_maximized ? "Restore" : "Maximize"));
        m_window_menu->redraw();
    }
}

void Window::update_menu_item_enabled(PopupMenuItem item)
{
    if (m_window_menu) {
        m_window_menu->item((int)item).set_enabled(item == PopupMenuItem::Minimize ? m_minimizable : m_resizable);
        m_window_menu->redraw();
    }
}

void Window::set_minimized(bool minimized)
{
    if (m_minimized == minimized)
        return;
    if (minimized && !m_minimizable)
        return;
    m_minimized = minimized;
    update_menu_item_text(PopupMenuItem::Minimize);
    Compositor::the().invalidate_occlusions();
    Compositor::the().invalidate_screen(virtual_rect());
    if (!blocking_modal_window())
        start_minimize_animation();
    if (!minimized)
        request_update({ {}, size() });
    WindowManager::the().notify_minimization_state_changed(*this);
}

void Window::set_minimizable(bool minimizable)
{
    if (m_minimizable == minimizable)
        return;
    m_minimizable = minimizable;
    update_menu_item_enabled(PopupMenuItem::Minimize);
    // TODO: Hide/show (or alternatively change enabled state of) window minimize button dynamically depending on value of m_minimizable
}

void Window::set_taskbar_rect(const Gfx::IntRect& rect)
{
    m_taskbar_rect = rect;
    m_have_taskbar_rect = !m_taskbar_rect.is_empty();
}

void Window::start_minimize_animation()
{
    if (!m_have_taskbar_rect) {
        // If this is a modal window, it may not have its own taskbar
        // button, so there is no rectangle. In that case, walk the
        // modal stack until we find a window that may have one
        WindowManager::the().for_each_window_in_modal_stack(*this, [&](Window& w, bool) {
            if (w.has_taskbar_rect()) {
                // We purposely do NOT set m_have_taskbar_rect to true here
                // because we want to only copy the rectangle from the
                // window that has it, but since this window wouldn't receive
                // any updates down the road we want to query it again
                // next time we want to start the animation
                m_taskbar_rect = w.taskbar_rect();

                ASSERT(!m_have_taskbar_rect); // should remain unset!
                return IterationDecision::Break;
            };
            return IterationDecision::Continue;
        });
    }
    m_minimize_animation_step = 0;
}

void Window::set_opacity(float opacity)
{
    if (m_opacity == opacity)
        return;
    bool was_opaque = is_opaque();
    m_opacity = opacity;
    if (was_opaque != is_opaque())
        Compositor::the().invalidate_occlusions();
    Compositor::the().invalidate_screen(virtual_rect());
    WindowManager::the().notify_opacity_changed(*this);
}

void Window::set_occluded(bool occluded)
{
    if (m_occluded == occluded)
        return;
    m_occluded = occluded;
    WindowManager::the().notify_occlusion_state_changed(*this);
}

void Window::set_maximized(bool maximized, Optional<Gfx::IntPoint> fixed_point)
{
    if (m_maximized == maximized)
        return;
    if (maximized && (!is_resizable() || resize_aspect_ratio().has_value()))
        return;
    m_tiled = WindowTileType::None;
    m_maximized = maximized;
    update_menu_item_text(PopupMenuItem::Maximize);
    if (maximized) {
        m_unmaximized_rect = m_physical_rect;
        set_rect(WindowManager::the().maximized_window_rect(*this));
    } else {
        if (fixed_point.has_value()) {
            auto new_rect = Gfx::IntRect(m_rect);
            new_rect.set_size_around(m_unmaximized_rect.size(), fixed_point.value());
            set_rect(new_rect);
        } else {
            set_rect(m_unmaximized_rect);
        }
    }
    m_frame.did_set_maximized({}, maximized);
    Core::EventLoop::current().post_event(*this, make<ResizeEvent>(m_physical_rect));
    set_default_positioned(false);
}

void Window::set_resizable(bool resizable)
{
    if (m_resizable == resizable)
        return;
    m_resizable = resizable;
    update_menu_item_enabled(PopupMenuItem::Maximize);
    // TODO: Hide/show (or alternatively change enabled state of) window maximize button dynamically depending on value of is_resizable()
}

void Window::event(Core::Event& event)
{
    if (!m_client) {
        ASSERT(parent());
        event.ignore();
        return;
    }

    if (blocking_modal_window()) {
        // We still want to handle the WindowDeactivated event below when a new modal is
        // created to notify its parent window, despite it being "blocked by modal window".
        if (event.type() != Event::WindowDeactivated)
            return;
    }

    if (static_cast<Event&>(event).is_mouse_event())
        return handle_mouse_event(static_cast<const MouseEvent&>(event));

    switch (event.type()) {
    case Event::WindowEntered:
        m_client->post_message(Messages::WindowClient::WindowEntered(m_window_id));
        break;
    case Event::WindowLeft:
        m_client->post_message(Messages::WindowClient::WindowLeft(m_window_id));
        break;
    case Event::KeyDown:
        m_client->post_message(
            Messages::WindowClient::KeyDown(m_window_id,
                (u32) static_cast<const KeyEvent&>(event).code_point(),
                (u32) static_cast<const KeyEvent&>(event).key(),
                static_cast<const KeyEvent&>(event).modifiers(),
                (u32) static_cast<const KeyEvent&>(event).scancode()));
        break;
    case Event::KeyUp:
        m_client->post_message(
            Messages::WindowClient::KeyUp(m_window_id,
                (u32) static_cast<const KeyEvent&>(event).code_point(),
                (u32) static_cast<const KeyEvent&>(event).key(),
                static_cast<const KeyEvent&>(event).modifiers(),
                (u32) static_cast<const KeyEvent&>(event).scancode()));
        break;
    case Event::WindowActivated:
        m_client->post_message(Messages::WindowClient::WindowActivated(m_window_id));
        break;
    case Event::WindowDeactivated:
        m_client->post_message(Messages::WindowClient::WindowDeactivated(m_window_id));
        break;
    case Event::WindowInputEntered:
        m_client->post_message(Messages::WindowClient::WindowInputEntered(m_window_id));
        break;
    case Event::WindowInputLeft:
        m_client->post_message(Messages::WindowClient::WindowInputLeft(m_window_id));
        break;
    case Event::WindowCloseRequest:
        m_client->post_message(Messages::WindowClient::WindowCloseRequest(m_window_id));
        break;
    case Event::WindowResized:
        m_client->post_message(Messages::WindowClient::WindowResized(m_window_id, static_cast<const ResizeEvent&>(event).rect()));
        break;
    default:
        break;
    }
}

void Window::set_global_cursor_tracking_enabled(bool enabled)
{
    m_global_cursor_tracking_enabled = enabled;
}

void Window::set_visible(bool b)
{
    if (m_visible == b)
        return;
    m_visible = b;

    Compositor::the().invalidate_occlusions();
    if (m_visible)
        invalidate(true);
    else
        Compositor::the().invalidate_screen(virtual_rect());
}

void Window::invalidate(bool invalidate_frame)
{
    m_invalidated = true;
    m_invalidated_all = true;
    m_invalidated_frame |= invalidate_frame;
    m_dirty_rects.clear();
    Compositor::the().invalidate_window();
}

void Window::invalidate(const Gfx::IntRect& rect, bool with_frame)
{
    if (type() == WindowType::MenuApplet) {
        AppletManager::the().invalidate_applet(*this, rect);
        return;
    }

    if (invalidate_no_notify(rect, with_frame))
        Compositor::the().invalidate_window();
}

bool Window::invalidate_no_notify(const Gfx::IntRect& rect, bool with_frame)
{
    if (rect.is_empty())
        return false;
    if (m_invalidated_all) {
        m_invalidated_frame |= with_frame;
        return false;
    }

    auto outer_rect = virtual_rect();
    auto inner_rect = rect;
    inner_rect.move_by(position());
    // FIXME: This seems slightly wrong; the inner rect shouldn't intersect the border part of the outer rect.
    inner_rect.intersect(outer_rect);
    if (inner_rect.is_empty())
        return false;

    m_invalidated = true;
    m_invalidated_frame |= with_frame;
    m_dirty_rects.add(inner_rect.translated(-outer_rect.location()));
    return true;
}

void Window::prepare_dirty_rects()
{
    if (m_invalidated_all) {
        m_dirty_rects = virtual_rect();
    } else {
        m_dirty_rects.move_by(virtual_rect().location());
    }
}

void Window::clear_dirty_rects()
{
    m_invalidated_all = false;
    m_invalidated_frame = false;
    m_invalidated = false;
    m_dirty_rects.clear_with_capacity();
}

bool Window::is_active() const
{
    return WindowManager::the().active_window() == this;
}

Window* Window::blocking_modal_window()
{
    // A window is blocked if any immediate child, or any child further
    // down the chain is modal
    for (auto& window : m_child_windows) {
        if (window && !window->is_destroyed()) {
            if (window->is_modal())
                return window;

            if (auto* blocking_window = window->blocking_modal_window())
                return blocking_window;
        }
    }
    return nullptr;
}

void Window::set_default_icon()
{
    m_icon = default_window_icon();
}

void Window::request_update(const Gfx::IntRect& rect, bool ignore_occlusion)
{
    if (rect.is_empty())
        return;
    if (m_pending_paint_rects.is_empty()) {
        deferred_invoke([this, ignore_occlusion](auto&) {
            client()->post_paint_message(*this, ignore_occlusion);
        });
    }
    m_pending_paint_rects.add(rect);
}

void Window::ensure_window_menu()
{
    if (!m_window_menu) {
        m_window_menu = Menu::construct(nullptr, -1, "(Window Menu)");
        m_window_menu->set_window_menu_of(*this);

        auto minimize_item = make<MenuItem>(*m_window_menu, 1, m_minimized ? "Unminimize" : "Minimize");
        m_window_menu_minimize_item = minimize_item.ptr();
        m_window_menu->add_item(move(minimize_item));

        auto maximize_item = make<MenuItem>(*m_window_menu, 2, m_maximized ? "Restore" : "Maximize");
        m_window_menu_maximize_item = maximize_item.ptr();
        m_window_menu->add_item(move(maximize_item));

        m_window_menu->add_item(make<MenuItem>(*m_window_menu, MenuItem::Type::Separator));

        auto close_item = make<MenuItem>(*m_window_menu, 3, "Close");
        m_window_menu_close_item = close_item.ptr();
        m_window_menu_close_item->set_icon(&close_icon());
        m_window_menu_close_item->set_default(true);
        m_window_menu->add_item(move(close_item));

        m_window_menu->item((int)PopupMenuItem::Minimize).set_enabled(m_minimizable);
        m_window_menu->item((int)PopupMenuItem::Maximize).set_enabled(m_resizable);

        m_window_menu->on_item_activation = [&](auto& item) {
            switch (item.identifier()) {
            case 1:
                WindowManager::the().minimize_windows(*this, !m_minimized);
                if (!m_minimized)
                    WindowManager::the().move_to_front_and_make_active(*this);
                break;
            case 2:
                WindowManager::the().maximize_windows(*this, !m_maximized);
                WindowManager::the().move_to_front_and_make_active(*this);
                break;
            case 3:
                request_close();
                break;
            }
        };
    }
}

void Window::popup_window_menu(const Gfx::IntPoint& position, WindowMenuDefaultAction default_action)
{
    ensure_window_menu();
    if (default_action == WindowMenuDefaultAction::BasedOnWindowState) {
        // When clicked on the task bar, determine the default action
        if (!is_active() && !is_minimized())
            default_action = WindowMenuDefaultAction::None;
        else if (is_minimized())
            default_action = WindowMenuDefaultAction::Unminimize;
        else
            default_action = WindowMenuDefaultAction::Minimize;
    }
    m_window_menu_minimize_item->set_default(default_action == WindowMenuDefaultAction::Minimize || default_action == WindowMenuDefaultAction::Unminimize);
    m_window_menu_minimize_item->set_icon(m_minimized ? nullptr : &minimize_icon());
    m_window_menu_maximize_item->set_default(default_action == WindowMenuDefaultAction::Maximize || default_action == WindowMenuDefaultAction::Restore);
    m_window_menu_maximize_item->set_icon(m_maximized ? &restore_icon() : &maximize_icon());
    m_window_menu_close_item->set_default(default_action == WindowMenuDefaultAction::Close);

    m_window_menu->popup(position);
}

void Window::window_menu_activate_default()
{
    ensure_window_menu();
    m_window_menu->activate_default();
}

void Window::request_close()
{
    Event close_request(Event::WindowCloseRequest);
    event(close_request);
}

void Window::set_fullscreen(bool fullscreen)
{
    if (m_fullscreen == fullscreen)
        return;
    m_fullscreen = fullscreen;
    Gfx::IntRect new_window_rect = m_physical_rect;
    if (m_fullscreen) {
        m_saved_nonfullscreen_rect = m_physical_rect;
        new_window_rect = Screen::the().rect();
    } else if (!m_saved_nonfullscreen_rect.is_empty()) {
        new_window_rect = m_saved_nonfullscreen_rect;
    }

    Core::EventLoop::current().post_event(*this, make<ResizeEvent>(new_window_rect));
    set_rect(new_window_rect);
}

Gfx::IntRect Window::tiled_rect(WindowTileType tiled) const
{
<<<<<<< HEAD
    int frame_width = (m_frame.rect().width() - m_physical_rect.width()) / 2;
=======
    ASSERT(tiled != WindowTileType::None);

    int frame_width = (m_frame.rect().width() - m_rect.width()) / 2;
>>>>>>> 85712095
    int title_bar_height = m_frame.title_bar_rect().height();
    int menu_height = WindowManager::the().maximized_window_rect(*this).y();
    int max_height = WindowManager::the().maximized_window_rect(*this).height();

    switch (tiled) {
    case WindowTileType::Left:
        return Gfx::IntRect(0,
            menu_height,
            Screen::the().width() / 2 - frame_width,
            max_height);
    case WindowTileType::Right:
        return Gfx::IntRect(Screen::the().width() / 2 + frame_width,
            menu_height,
            Screen::the().width() / 2 - frame_width,
            max_height);
    case WindowTileType::Top:
        return Gfx::IntRect(0,
            menu_height,
            Screen::the().width() - frame_width,
            (max_height - title_bar_height) / 2 - frame_width);
    case WindowTileType::Bottom:
        return Gfx::IntRect(0,
            menu_height + (title_bar_height + max_height) / 2 + frame_width,
            Screen::the().width() - frame_width,
            (max_height - title_bar_height) / 2 - frame_width);
    case WindowTileType::TopLeft:
        return Gfx::IntRect(0,
            menu_height,
            Screen::the().width() / 2 - frame_width,
            (max_height - title_bar_height) / 2 - frame_width);
    case WindowTileType::TopRight:
        return Gfx::IntRect(Screen::the().width() / 2 + frame_width,
            menu_height,
            Screen::the().width() / 2 - frame_width,
            (max_height - title_bar_height) / 2 - frame_width);
    case WindowTileType::BottomLeft:
        return Gfx::IntRect(0,
            menu_height + (title_bar_height + max_height) / 2 + frame_width,
            Screen::the().width() / 2 - frame_width,
            (max_height - title_bar_height) / 2);
    case WindowTileType::BottomRight:
        return Gfx::IntRect(Screen::the().width() / 2 + frame_width,
            menu_height + (title_bar_height + max_height) / 2 + frame_width,
            Screen::the().width() / 2 - frame_width,
            (max_height - title_bar_height) / 2);
    default:
        ASSERT_NOT_REACHED();
    }
}

bool Window::set_untiled(const Gfx::IntPoint& fixed_point)
{
    if (m_tiled == WindowTileType::None)
        return false;
    ASSERT(!resize_aspect_ratio().has_value());

    m_tiled = WindowTileType::None;

    auto new_rect = Gfx::IntRect(m_rect);
    new_rect.set_size_around(m_untiled_rect.size(), fixed_point);
    set_rect(new_rect);

    Core::EventLoop::current().post_event(*this, make<ResizeEvent>(m_rect));

    return true;
}

void Window::set_tiled(WindowTileType tiled)
{
    ASSERT(tiled != WindowTileType::None);

    if (m_tiled == tiled)
        return;

    if (resize_aspect_ratio().has_value())
        return;

<<<<<<< HEAD
    m_tiled = tiled;
    if (tiled != WindowTileType::None)
        m_untiled_rect = m_physical_rect;
=======
    if (m_tiled == WindowTileType::None)
        m_untiled_rect = m_rect;
    m_tiled = tiled;

>>>>>>> 85712095
    set_rect(tiled_rect(tiled));
    Core::EventLoop::current().post_event(*this, make<ResizeEvent>(m_physical_rect));
}

void Window::detach_client(Badge<ClientConnection>)
{
    m_client = nullptr;
}

void Window::recalculate_rect()
{
    if (!is_resizable())
        return;

    bool send_event = true;
    if (m_tiled != WindowTileType::None) {
        set_rect(tiled_rect(m_tiled));
    } else if (is_maximized()) {
        set_rect(WindowManager::the().maximized_window_rect(*this));
    } else if (type() == WindowType::Desktop) {
        set_rect(WindowManager::the().desktop_rect());
    } else {
        send_event = false;
    }

    if (send_event) {
        Core::EventLoop::current().post_event(*this, make<ResizeEvent>(m_physical_rect));
    }
}

void Window::add_child_window(Window& child_window)
{
    m_child_windows.append(child_window);
}

void Window::add_accessory_window(Window& accessory_window)
{
    m_accessory_windows.append(accessory_window);
}

void Window::set_parent_window(Window& parent_window)
{
    ASSERT(!m_parent_window);
    m_parent_window = parent_window;
    if (m_accessory)
        parent_window.add_accessory_window(*this);
    else
        parent_window.add_child_window(*this);
}

bool Window::is_accessory() const
{
    if (!m_accessory)
        return false;
    if (parent_window() != nullptr)
        return true;

    // If accessory window was unparented, convert to a regular window
    const_cast<Window*>(this)->set_accessory(false);
    return false;
}

bool Window::is_accessory_of(Window& window) const
{
    if (!is_accessory())
        return false;
    return parent_window() == &window;
}

void Window::modal_unparented()
{
    m_modal = false;
    WindowManager::the().notify_modal_unparented(*this);
}

bool Window::is_modal() const
{
    if (!m_modal)
        return false;
    if (!m_parent_window) {
        const_cast<Window*>(this)->modal_unparented();
        return false;
    }
    return true;
}

void Window::set_progress(int progress)
{
    if (m_progress == progress)
        return;

    m_progress = progress;
    WindowManager::the().notify_progress_changed(*this);
}

bool Window::is_descendant_of(Window& window) const
{
    for (auto* parent = parent_window(); parent; parent = parent->parent_window()) {
        if (parent == &window)
            return true;
        for (auto& accessory : parent->accessory_windows()) {
            if (accessory == &window)
                return true;
        }
    }
    return false;
}

}<|MERGE_RESOLUTION|>--- conflicted
+++ resolved
@@ -191,7 +191,8 @@
     m_frame.notify_window_rect_changed(old_rect, rect); // recomputes occlusions
 }
 
-void Window::normalize_rect()
+void Window::
+_rect()
 {
     auto min_size = 1;
     // Must be -1 to allow windows just outside the desktop rect.
@@ -645,13 +646,8 @@
 
 Gfx::IntRect Window::tiled_rect(WindowTileType tiled) const
 {
-<<<<<<< HEAD
     int frame_width = (m_frame.rect().width() - m_physical_rect.width()) / 2;
-=======
-    ASSERT(tiled != WindowTileType::None);
-
-    int frame_width = (m_frame.rect().width() - m_rect.width()) / 2;
->>>>>>> 85712095
+
     int title_bar_height = m_frame.title_bar_rect().height();
     int menu_height = WindowManager::the().maximized_window_rect(*this).y();
     int max_height = WindowManager::the().maximized_window_rect(*this).height();
@@ -729,16 +725,10 @@
     if (resize_aspect_ratio().has_value())
         return;
 
-<<<<<<< HEAD
+    if (m_tiled == WindowTileType::None)
+        m_untiled_rect = m_physical_rect;
     m_tiled = tiled;
-    if (tiled != WindowTileType::None)
-        m_untiled_rect = m_physical_rect;
-=======
-    if (m_tiled == WindowTileType::None)
-        m_untiled_rect = m_rect;
-    m_tiled = tiled;
-
->>>>>>> 85712095
+  
     set_rect(tiled_rect(tiled));
     Core::EventLoop::current().post_event(*this, make<ResizeEvent>(m_physical_rect));
 }

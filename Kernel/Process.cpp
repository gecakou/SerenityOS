#include <AK/FileSystemPath.h>
#include <AK/StdLibExtras.h>
#include <AK/StringBuilder.h>
#include <AK/Time.h>
#include <AK/Types.h>
#include <Kernel/Arch/i386/CPU.h>
#include <Kernel/Arch/i386/PIT.h>
#include <Kernel/Console.h>
#include <Kernel/Devices/KeyboardDevice.h>
#include <Kernel/Devices/NullDevice.h>
#include <Kernel/Devices/PCSpeaker.h>
#include <Kernel/Devices/RandomDevice.h>
#include <Kernel/FileSystem/Custody.h>
#include <Kernel/FileSystem/DevPtsFS.h>
#include <Kernel/FileSystem/Ext2FileSystem.h>
#include <Kernel/FileSystem/FIFO.h>
#include <Kernel/FileSystem/FileDescription.h>
#include <Kernel/FileSystem/InodeWatcher.h>
#include <Kernel/FileSystem/ProcFS.h>
#include <Kernel/FileSystem/TmpFS.h>
#include <Kernel/FileSystem/VirtualFileSystem.h>
#include <Kernel/Heap/kmalloc.h>
#include <Kernel/IO.h>
#include <Kernel/KBufferBuilder.h>
#include <Kernel/KSyms.h>
#include <Kernel/KernelInfoPage.h>
#include <Kernel/Module.h>
#include <Kernel/Multiboot.h>
#include <Kernel/Net/Socket.h>
#include <Kernel/Process.h>
#include <Kernel/ProcessTracer.h>
#include <Kernel/Profiling.h>
#include <Kernel/RTC.h>
#include <Kernel/Random.h>
#include <Kernel/Scheduler.h>
#include <Kernel/SharedBuffer.h>
#include <Kernel/StdLib.h>
#include <Kernel/Syscall.h>
#include <Kernel/TTY/MasterPTY.h>
#include <Kernel/Thread.h>
#include <Kernel/VM/InodeVMObject.h>
#include <Kernel/VM/PurgeableVMObject.h>
#include <LibC/errno_numbers.h>
#include <LibC/limits.h>
#include <LibC/signal_numbers.h>
#include <LibELF/ELFLoader.h>

//#define DEBUG_POLL_SELECT
//#define DEBUG_IO
//#define TASK_DEBUG
//#define FORK_DEBUG
//#define EXEC_DEBUG
//#define SIGNAL_DEBUG
//#define SHARED_BUFFER_DEBUG

static void create_signal_trampolines();
static void create_kernel_info_page();

static pid_t next_pid;
InlineLinkedList<Process>* g_processes;
static String* s_hostname;
static Lock* s_hostname_lock;
static VirtualAddress s_info_page_address_for_userspace;
static VirtualAddress s_info_page_address_for_kernel;
VirtualAddress g_return_to_ring3_from_signal_trampoline;
HashMap<String, OwnPtr<Module>>* g_modules;

pid_t Process::allocate_pid()
{
    InterruptDisabler disabler;
    return next_pid++;
}

void Process::initialize()
{
    g_modules = new HashMap<String, OwnPtr<Module>>;

    next_pid = 0;
    g_processes = new InlineLinkedList<Process>;
    s_hostname = new String("courage");
    s_hostname_lock = new Lock;

    create_signal_trampolines();
    create_kernel_info_page();
}

void Process::update_info_page_timestamp(const timeval& tv)
{
    auto* info_page = (KernelInfoPage*)s_info_page_address_for_kernel.as_ptr();
    info_page->serial++;
    const_cast<timeval&>(info_page->now) = tv;
}

Vector<pid_t> Process::all_pids()
{
    Vector<pid_t> pids;
    InterruptDisabler disabler;
    pids.ensure_capacity((int)g_processes->size_slow());
    for (auto& process : *g_processes)
        pids.append(process.pid());
    return pids;
}

Vector<Process*> Process::all_processes()
{
    Vector<Process*> processes;
    InterruptDisabler disabler;
    processes.ensure_capacity((int)g_processes->size_slow());
    for (auto& process : *g_processes)
        processes.append(&process);
    return processes;
}

bool Process::in_group(gid_t gid) const
{
    return m_gid == gid || m_extra_gids.contains(gid);
}

Range Process::allocate_range(VirtualAddress vaddr, size_t size)
{
    vaddr.mask(PAGE_MASK);
    size = PAGE_ROUND_UP(size);
    if (vaddr.is_null())
        return page_directory().range_allocator().allocate_anywhere(size);
    return page_directory().range_allocator().allocate_specific(vaddr, size);
}

static unsigned prot_to_region_access_flags(int prot)
{
    unsigned access = 0;
    if (prot & PROT_READ)
        access |= Region::Access::Read;
    if (prot & PROT_WRITE)
        access |= Region::Access::Write;
    if (prot & PROT_EXEC)
        access |= Region::Access::Execute;
    return access;
}

Region& Process::allocate_split_region(const Region& source_region, const Range& range, size_t offset_in_vmobject)
{
    m_regions.append(Region::create_user_accessible(range, source_region.vmobject(), offset_in_vmobject, source_region.name(), source_region.access()));
    return m_regions.last();
}

Region* Process::allocate_region(VirtualAddress vaddr, size_t size, const String& name, int prot, bool commit)
{
    auto range = allocate_range(vaddr, size);
    if (!range.is_valid())
        return nullptr;
    m_regions.append(Region::create_user_accessible(range, name, prot_to_region_access_flags(prot)));
    m_regions.last().map(page_directory());
    if (commit)
        m_regions.last().commit();
    return &m_regions.last();
}

Region* Process::allocate_file_backed_region(VirtualAddress vaddr, size_t size, NonnullRefPtr<Inode> inode, const String& name, int prot)
{
    auto range = allocate_range(vaddr, size);
    if (!range.is_valid())
        return nullptr;
    m_regions.append(Region::create_user_accessible(range, inode, name, prot_to_region_access_flags(prot)));
    m_regions.last().map(page_directory());
    return &m_regions.last();
}

Region* Process::allocate_region_with_vmobject(VirtualAddress vaddr, size_t size, NonnullRefPtr<VMObject> vmobject, size_t offset_in_vmobject, const String& name, int prot, bool user_accessible)
{
    auto range = allocate_range(vaddr, size);
    if (!range.is_valid())
        return nullptr;
    offset_in_vmobject &= PAGE_MASK;
    if (user_accessible)
        m_regions.append(Region::create_user_accessible(range, move(vmobject), offset_in_vmobject, name, prot_to_region_access_flags(prot)));
    else
        m_regions.append(Region::create_kernel_only(range, move(vmobject), offset_in_vmobject, name, prot_to_region_access_flags(prot)));
    m_regions.last().map(page_directory());
    return &m_regions.last();
}

bool Process::deallocate_region(Region& region)
{
    InterruptDisabler disabler;
    for (int i = 0; i < m_regions.size(); ++i) {
        if (&m_regions[i] == &region) {
            m_regions.remove(i);
            return true;
        }
    }
    return false;
}

Region* Process::region_from_range(const Range& range)
{
    size_t size = PAGE_ROUND_UP(range.size());
    for (auto& region : m_regions) {
        if (region.vaddr() == range.base() && region.size() == size)
            return &region;
    }
    return nullptr;
}

Region* Process::region_containing(const Range& range)
{
    for (auto& region : m_regions) {
        if (region.contains(range))
            return &region;
    }
    return nullptr;
}

int Process::sys$set_mmap_name(const Syscall::SC_set_mmap_name_params* user_params)
{
    REQUIRE_PROMISE(stdio);

    Syscall::SC_set_mmap_name_params params;
<<<<<<< HEAD
    if (!validate_read_and_copy_typed(&params, user_params))
        return -EFAULT;
=======
    copy_from_user(&params, user_params);
>>>>>>> 02704a73

    auto name = validate_and_copy_string_from_user(params.name);
    if (name.is_null())
        return -EFAULT;

    auto* region = region_from_range({ VirtualAddress((u32)params.addr), params.size });
    if (!region)
        return -EINVAL;
    if (!region->is_mmap())
        return -EPERM;
    region->set_name(name);
    return 0;
}

static bool validate_mmap_prot(int prot, bool map_stack)
{
    bool readable = prot & PROT_READ;
    bool writable = prot & PROT_WRITE;
    bool executable = prot & PROT_EXEC;

    if (writable && executable)
        return false;

    if (map_stack) {
        if (executable)
            return false;
        if (!readable || !writable)
            return false;
    }

    return true;
}

static bool validate_inode_mmap_prot(const Process& process, int prot, const Inode& inode)
{
    auto metadata = inode.metadata();
    if ((prot & PROT_WRITE) && !metadata.may_write(process))
        return false;
    if ((prot & PROT_READ) && !metadata.may_read(process))
        return false;
    return true;
}

// Carve out a virtual address range from a region and return the two regions on either side
Vector<Region*, 2> Process::split_region_around_range(const Region& source_region, const Range& desired_range)
{
    Range old_region_range = source_region.range();
    auto remaining_ranges_after_unmap = old_region_range.carve(desired_range);
    ASSERT(!remaining_ranges_after_unmap.is_empty());
    auto make_replacement_region = [&](const Range& new_range) -> Region& {
        ASSERT(new_range.base() >= old_region_range.base());
        ASSERT(new_range.end() <= old_region_range.end());
        size_t new_range_offset_in_vmobject = source_region.offset_in_vmobject() + (new_range.base().get() - old_region_range.base().get());
        return allocate_split_region(source_region, new_range, new_range_offset_in_vmobject);
    };
    Vector<Region*, 2> new_regions;
    for (auto& new_range : remaining_ranges_after_unmap) {
        new_regions.unchecked_append(&make_replacement_region(new_range));
    }
    return new_regions;
}

void* Process::sys$mmap(const Syscall::SC_mmap_params* user_params)
{
    REQUIRE_PROMISE(stdio);

    Syscall::SC_mmap_params params;
<<<<<<< HEAD
    if (!validate_read_and_copy_typed(&params, user_params))
        return (void*)-EFAULT;
=======
    copy_from_user(&params, user_params);
>>>>>>> 02704a73

    void* addr = (void*)params.addr;
    size_t size = params.size;
    int prot = params.prot;
    int flags = params.flags;
    int fd = params.fd;
    int offset = params.offset;

    String name;
    if (params.name.characters) {
        name = validate_and_copy_string_from_user(params.name);
        if (name.is_null())
            return (void*)-EFAULT;
    }

    if (size == 0)
        return (void*)-EINVAL;
    if ((u32)addr & ~PAGE_MASK)
        return (void*)-EINVAL;

    bool map_shared = flags & MAP_SHARED;
    bool map_anonymous = flags & MAP_ANONYMOUS;
    bool map_purgeable = flags & MAP_PURGEABLE;
    bool map_private = flags & MAP_PRIVATE;
    bool map_stack = flags & MAP_STACK;
    bool map_fixed = flags & MAP_FIXED;

    if (map_shared && map_private)
        return (void*)-EINVAL;

    if (!map_shared && !map_private)
        return (void*)-EINVAL;

    if (!validate_mmap_prot(prot, map_stack))
        return (void*)-EINVAL;

    if (map_stack && (!map_private || !map_anonymous))
        return (void*)-EINVAL;

    Region* region = nullptr;

    if (map_purgeable) {
        auto vmobject = PurgeableVMObject::create_with_size(size);
        region = allocate_region_with_vmobject(VirtualAddress((u32)addr), size, vmobject, 0, !name.is_null() ? name : "mmap (purgeable)", prot);
        if (!region && (!map_fixed && addr != 0))
            region = allocate_region_with_vmobject({}, size, vmobject, 0, !name.is_null() ? name : "mmap (purgeable)", prot);
    } else if (map_anonymous) {
        region = allocate_region(VirtualAddress((u32)addr), size, !name.is_null() ? name : "mmap", prot, false);
        if (!region && (!map_fixed && addr != 0))
            region = allocate_region({}, size, !name.is_null() ? name : "mmap", prot, false);
    } else {
        if (offset < 0)
            return (void*)-EINVAL;
        if (static_cast<size_t>(offset) & ~PAGE_MASK)
            return (void*)-EINVAL;
        // FIXME: Implement MAP_PRIVATE for FileDescription-backed mmap
        if (map_private)
            return (void*)-ENOTSUP;
        auto description = file_description(fd);
        if (!description)
            return (void*)-EBADF;
        if (description->is_directory())
            return (void*)-ENODEV;
        if ((prot & PROT_READ) && !description->is_readable())
            return (void*)-EACCES;
        if ((prot & PROT_WRITE) && !description->is_writable())
            return (void*)-EACCES;
        if (description->inode()) {
            if (!validate_inode_mmap_prot(*this, prot, *description->inode()))
                return (void*)-EACCES;
        }
        auto region_or_error = description->mmap(*this, VirtualAddress((u32)addr), static_cast<size_t>(offset), size, prot);
        if (region_or_error.is_error()) {
            // Fail if MAP_FIXED or address is 0, retry otherwise
            if (map_fixed || addr == 0)
                return (void*)(int)region_or_error.error();
            region_or_error = description->mmap(*this, {}, static_cast<size_t>(offset), size, prot);
        }
        if (region_or_error.is_error())
            return (void*)(int)region_or_error.error();
        region = region_or_error.value();
    }

    if (!region)
        return (void*)-ENOMEM;
    region->set_mmap(true);
    if (map_shared)
        region->set_shared(true);
    if (map_stack)
        region->set_stack(true);
    if (!name.is_null())
        region->set_name(name);
    return region->vaddr().as_ptr();
}

int Process::sys$munmap(void* addr, size_t size)
{
    REQUIRE_PROMISE(stdio);
    Range range_to_unmap { VirtualAddress((u32)addr), size };
    if (auto* whole_region = region_from_range(range_to_unmap)) {
        if (!whole_region->is_mmap())
            return -EPERM;
        bool success = deallocate_region(*whole_region);
        ASSERT(success);
        return 0;
    }

    if (auto* old_region = region_containing(range_to_unmap)) {
        if (!old_region->is_mmap())
            return -EPERM;

        auto new_regions = split_region_around_range(*old_region, range_to_unmap);

        // We manually unmap the old region here, specifying that we *don't* want the VM deallocated.
        old_region->unmap(Region::ShouldDeallocateVirtualMemoryRange::No);
        deallocate_region(*old_region);

        // Instead we give back the unwanted VM manually.
        page_directory().range_allocator().deallocate(range_to_unmap);

        // And finally we map the new region(s) using our page directory (they were just allocated and don't have one).
        for (auto* new_region : new_regions) {
            new_region->map(page_directory());
        }
        return 0;
    }

    // FIXME: We should also support munmap() across multiple regions. (#175)

    return -EINVAL;
}

int Process::sys$mprotect(void* addr, size_t size, int prot)
{
    REQUIRE_PROMISE(stdio);
    Range range_to_mprotect = { VirtualAddress((u32)addr), size };

    if (auto* whole_region = region_from_range(range_to_mprotect)) {
        if (!whole_region->is_mmap())
            return -EPERM;
        if (!validate_mmap_prot(prot, whole_region->is_stack()))
            return -EINVAL;
        if (whole_region->access() == prot_to_region_access_flags(prot))
            return 0;
        if (whole_region->vmobject().is_inode()
            && !validate_inode_mmap_prot(*this, prot, static_cast<const InodeVMObject&>(whole_region->vmobject()).inode())) {
            return -EACCES;
        }
        whole_region->set_readable(prot & PROT_READ);
        whole_region->set_writable(prot & PROT_WRITE);
        whole_region->set_executable(prot & PROT_EXEC);
        whole_region->remap();
        return 0;
    }

    // Check if we can carve out the desired range from an existing region
    if (auto* old_region = region_containing(range_to_mprotect)) {
        if (!old_region->is_mmap())
            return -EPERM;
        if (!validate_mmap_prot(prot, old_region->is_stack()))
            return -EINVAL;
        if (old_region->access() == prot_to_region_access_flags(prot))
            return 0;
        if (old_region->vmobject().is_inode()
            && !validate_inode_mmap_prot(*this, prot, static_cast<const InodeVMObject&>(old_region->vmobject()).inode())) {
            return -EACCES;
        }

        // This vector is the region(s) adjacent to our range.
        // We need to allocate a new region for the range we wanted to change permission bits on.
        auto adjacent_regions = split_region_around_range(*old_region, range_to_mprotect);

        size_t new_range_offset_in_vmobject = old_region->offset_in_vmobject() + (range_to_mprotect.base().get() - old_region->range().base().get());
        auto& new_region = allocate_split_region(*old_region, range_to_mprotect, new_range_offset_in_vmobject);
        new_region.set_readable(prot & PROT_READ);
        new_region.set_writable(prot & PROT_WRITE);
        new_region.set_executable(prot & PROT_EXEC);

        // Unmap the old region here, specifying that we *don't* want the VM deallocated.
        old_region->unmap(Region::ShouldDeallocateVirtualMemoryRange::No);
        deallocate_region(*old_region);

        // Map the new regions using our page directory (they were just allocated and don't have one).
        for (auto* adjacent_region : adjacent_regions) {
            adjacent_region->map(page_directory());
        }
        new_region.map(page_directory());
        return 0;
    }

    // FIXME: We should also support mprotect() across multiple regions. (#175) (#964)

    return -EINVAL;
}

int Process::sys$madvise(void* address, size_t size, int advice)
{
    REQUIRE_PROMISE(stdio);
    auto* region = region_from_range({ VirtualAddress((u32)address), size });
    if (!region)
        return -EINVAL;
    if (!region->is_mmap())
        return -EPERM;
    if ((advice & MADV_SET_VOLATILE) && (advice & MADV_SET_NONVOLATILE))
        return -EINVAL;
    if (advice & MADV_SET_VOLATILE) {
        if (!region->vmobject().is_purgeable())
            return -EPERM;
        auto& vmobject = static_cast<PurgeableVMObject&>(region->vmobject());
        vmobject.set_volatile(true);
        return 0;
    }
    if (advice & MADV_SET_NONVOLATILE) {
        if (!region->vmobject().is_purgeable())
            return -EPERM;
        auto& vmobject = static_cast<PurgeableVMObject&>(region->vmobject());
        if (!vmobject.is_volatile())
            return 0;
        vmobject.set_volatile(false);
        bool was_purged = vmobject.was_purged();
        vmobject.set_was_purged(false);
        return was_purged ? 1 : 0;
    }
    if (advice & MADV_GET_VOLATILE) {
        if (!region->vmobject().is_purgeable())
            return -EPERM;
        auto& vmobject = static_cast<PurgeableVMObject&>(region->vmobject());
        return vmobject.is_volatile() ? 0 : 1;
    }
    return -EINVAL;
}

int Process::sys$purge(int mode)
{
    REQUIRE_NO_PROMISES;
    if (!is_superuser())
        return -EPERM;
    int purged_page_count = 0;
    if (mode & PURGE_ALL_VOLATILE) {
        NonnullRefPtrVector<PurgeableVMObject> vmobjects;
        {
            InterruptDisabler disabler;
            MM.for_each_vmobject([&](auto& vmobject) {
                if (vmobject.is_purgeable())
                    vmobjects.append(static_cast<PurgeableVMObject&>(vmobject));
                return IterationDecision::Continue;
            });
        }
        for (auto& vmobject : vmobjects) {
            purged_page_count += vmobject.purge();
        }
    }
    if (mode & PURGE_ALL_CLEAN_INODE) {
        NonnullRefPtrVector<InodeVMObject> vmobjects;
        {
            InterruptDisabler disabler;
            MM.for_each_vmobject([&](auto& vmobject) {
                if (vmobject.is_inode())
                    vmobjects.append(static_cast<InodeVMObject&>(vmobject));
                return IterationDecision::Continue;
            });
        }
        for (auto& vmobject : vmobjects) {
            purged_page_count += vmobject.release_all_clean_pages();
        }
    }
    return purged_page_count;
}

int Process::sys$gethostname(char* buffer, ssize_t size)
{
    REQUIRE_PROMISE(stdio);
    if (size < 0)
        return -EINVAL;
    if (!validate_write(buffer, size))
        return -EFAULT;
    LOCKER(*s_hostname_lock);
    if ((size_t)size < (s_hostname->length() + 1))
        return -ENAMETOOLONG;
    copy_to_user(buffer, s_hostname->characters(), s_hostname->length() + 1);
    return 0;
}

pid_t Process::sys$fork(RegisterDump& regs)
{
    REQUIRE_PROMISE(proc);
    Thread* child_first_thread = nullptr;
    auto* child = new Process(child_first_thread, m_name, m_uid, m_gid, m_pid, m_ring, m_cwd, m_executable, m_tty, this);
    child->m_root_directory = m_root_directory;
    child->m_root_directory_relative_to_global_root = m_root_directory_relative_to_global_root;
    child->m_promises = m_promises;
    child->m_execpromises = m_execpromises;

#ifdef FORK_DEBUG
    dbgprintf("fork: child=%p\n", child);
#endif

    for (auto& region : m_regions) {
#ifdef FORK_DEBUG
        dbg() << "fork: cloning Region{" << &region << "} '" << region.name() << "' @ " << region.vaddr();
#endif
        child->m_regions.append(region.clone());
        child->m_regions.last().map(child->page_directory());

        if (&region == m_master_tls_region)
            child->m_master_tls_region = &child->m_regions.last();
    }

    child->m_extra_gids = m_extra_gids;

    auto& child_tss = child_first_thread->m_tss;
    child_tss.eax = 0; // fork() returns 0 in the child :^)
    child_tss.ebx = regs.ebx;
    child_tss.ecx = regs.ecx;
    child_tss.edx = regs.edx;
    child_tss.ebp = regs.ebp;
    child_tss.esp = regs.userspace_esp;
    child_tss.esi = regs.esi;
    child_tss.edi = regs.edi;
    child_tss.eflags = regs.eflags;
    child_tss.eip = regs.eip;
    child_tss.cs = regs.cs;
    child_tss.ds = regs.ds;
    child_tss.es = regs.es;
    child_tss.fs = regs.fs;
    child_tss.gs = regs.gs;
    child_tss.ss = regs.userspace_ss;

#ifdef FORK_DEBUG
    dbgprintf("fork: child will begin executing at %w:%x with stack %w:%x, kstack %w:%x\n", child_tss.cs, child_tss.eip, child_tss.ss, child_tss.esp, child_tss.ss0, child_tss.esp0);
#endif

    {
        InterruptDisabler disabler;
        g_processes->prepend(child);
    }
#ifdef TASK_DEBUG
    kprintf("Process %u (%s) forked from %u @ %p\n", child->pid(), child->name().characters(), m_pid, child_tss.eip);
#endif

    child_first_thread->set_state(Thread::State::Skip1SchedulerPass);
    return child->pid();
}

int Process::do_exec(String path, Vector<String> arguments, Vector<String> environment)
{
    ASSERT(is_ring3());

    dbgprintf("%s(%d) do_exec(%s): thread_count() = %d\n", m_name.characters(), m_pid, path.characters(), thread_count());
    // FIXME(Thread): Kill any threads the moment we commit to the exec().
    if (thread_count() != 1) {
        dbgprintf("Gonna die because I have many threads! These are the threads:\n");
        for_each_thread([](Thread& thread) {
            dbgprintf("Thread{%p}: TID=%d, PID=%d\n", &thread, thread.tid(), thread.pid());
            return IterationDecision::Continue;
        });
        ASSERT(thread_count() == 1);
        ASSERT_NOT_REACHED();
    }

    size_t total_blob_size = 0;
    for (auto& a : arguments)
        total_blob_size += a.length() + 1;
    for (auto& e : environment)
        total_blob_size += e.length() + 1;

    size_t total_meta_size = sizeof(char*) * (arguments.size() + 1) + sizeof(char*) * (environment.size() + 1);

    // FIXME: How much stack space does process startup need?
    if ((total_blob_size + total_meta_size) >= Thread::default_userspace_stack_size)
        return -E2BIG;

    auto parts = path.split('/');
    if (parts.is_empty())
        return -ENOENT;

    auto result = VFS::the().open(path, O_EXEC, 0, current_directory());
    if (result.is_error())
        return result.error();
    auto description = result.value();
    auto metadata = description->metadata();

    if (!metadata.size)
        return -ENOTIMPL;

    u32 entry_eip = 0;
    // FIXME: Is there a race here?
    auto old_page_directory = move(m_page_directory);
    m_page_directory = PageDirectory::create_for_userspace(*this);
#ifdef MM_DEBUG
    dbgprintf("Process %u exec: PD=%x created\n", pid(), m_page_directory.ptr());
#endif
    ProcessPagingScope paging_scope(*this);

    ASSERT(description->inode());
    auto vmobject = InodeVMObject::create_with_inode(*description->inode());
    auto* region = allocate_region_with_vmobject(VirtualAddress(), metadata.size, vmobject, 0, description->absolute_path(), PROT_READ, false);
    ASSERT(region);

    // NOTE: We yank this out of 'm_regions' since we're about to manipulate the vector
    //       and we don't want it getting lost.
    auto executable_region = m_regions.take_last();

    Region* master_tls_region { nullptr };
    size_t master_tls_size = 0;
    size_t master_tls_alignment = 0;

    OwnPtr<ELFLoader> loader;
    {
        // Okay, here comes the sleight of hand, pay close attention..
        auto old_regions = move(m_regions);
        m_regions.append(move(executable_region));
        loader = make<ELFLoader>(region->vaddr().as_ptr(), metadata.size);
        loader->map_section_hook = [&](VirtualAddress vaddr, size_t size, size_t alignment, size_t offset_in_image, bool is_readable, bool is_writable, bool is_executable, const String& name) -> u8* {
            ASSERT(size);
            ASSERT(alignment == PAGE_SIZE);
            int prot = 0;
            if (is_readable)
                prot |= PROT_READ;
            if (is_writable)
                prot |= PROT_WRITE;
            if (is_executable)
                prot |= PROT_EXEC;
            if (!allocate_region_with_vmobject(vaddr, size, vmobject, offset_in_image, String(name), prot))
                return nullptr;
            return vaddr.as_ptr();
        };
        loader->alloc_section_hook = [&](VirtualAddress vaddr, size_t size, size_t alignment, bool is_readable, bool is_writable, const String& name) -> u8* {
            ASSERT(size);
            ASSERT(alignment == PAGE_SIZE);
            int prot = 0;
            if (is_readable)
                prot |= PROT_READ;
            if (is_writable)
                prot |= PROT_WRITE;
            if (!allocate_region(vaddr, size, String(name), prot))
                return nullptr;
            return vaddr.as_ptr();
        };
        loader->tls_section_hook = [&](size_t size, size_t alignment) {
            ASSERT(size);
            master_tls_region = allocate_region({}, size, String(), PROT_READ | PROT_WRITE);
            master_tls_size = size;
            master_tls_alignment = alignment;
            return master_tls_region->vaddr().as_ptr();
        };
        bool success = loader->load();
        if (!success || !loader->entry().get()) {
            m_page_directory = move(old_page_directory);
            // FIXME: RAII this somehow instead.
            ASSERT(&current->process() == this);
            MM.enter_process_paging_scope(*this);
            executable_region = m_regions.take_first();
            m_regions = move(old_regions);
            kprintf("do_exec: Failure loading %s\n", path.characters());
            return -ENOEXEC;
        }

        // NOTE: At this point, we've committed to the new executable.
        entry_eip = loader->entry().get();

#ifdef EXEC_DEBUG
        kprintf("Memory layout after ELF load:");
        dump_regions();
#endif
    }

    m_elf_loader = move(loader);
    m_executable = description->custody();

    m_promises = m_execpromises;

    // Copy of the master TLS region that we will clone for new threads
    m_master_tls_region = master_tls_region;

    if (!(description->custody()->mount_flags() & MS_NOSUID)) {
        if (metadata.is_setuid())
            m_euid = metadata.uid;
        if (metadata.is_setgid())
            m_egid = metadata.gid;
    }

    current->set_default_signal_dispositions();
    current->m_signal_mask = 0;
    current->m_pending_signals = 0;

    for (int i = 0; i < m_fds.size(); ++i) {
        auto& daf = m_fds[i];
        if (daf.description && daf.flags & FD_CLOEXEC) {
            daf.description->close();
            daf = {};
        }
    }

    // FIXME: Should we just make a new Thread here instead?
    Thread* new_main_thread = nullptr;
    if (&current->process() == this) {
        new_main_thread = current;
    } else {
        for_each_thread([&](auto& thread) {
            new_main_thread = &thread;
            return IterationDecision::Break;
        });
    }
    ASSERT(new_main_thread);

    // NOTE: We create the new stack before disabling interrupts since it will zero-fault
    //       and we don't want to deal with faults after this point.
    u32 new_userspace_esp = new_main_thread->make_userspace_stack_for_main_thread(move(arguments), move(environment));

    // We cli() manually here because we don't want to get interrupted between do_exec() and Schedule::yield().
    // The reason is that the task redirection we've set up above will be clobbered by the timer IRQ.
    // If we used an InterruptDisabler that sti()'d on exit, we might timer tick'd too soon in exec().
    if (&current->process() == this)
        cli();

    // NOTE: Be careful to not trigger any page faults below!

    Scheduler::prepare_to_modify_tss(*new_main_thread);

    m_name = parts.take_last();
    new_main_thread->set_name(m_name);

    auto& tss = new_main_thread->m_tss;

    u32 old_esp0 = tss.esp0;

    m_master_tls_size = master_tls_size;
    m_master_tls_alignment = master_tls_alignment;

    new_main_thread->make_thread_specific_region({});

    memset(&tss, 0, sizeof(TSS32));
    tss.iomapbase = sizeof(TSS32);

    tss.eflags = 0x0202;
    tss.eip = entry_eip;
    tss.cs = 0x1b;
    tss.ds = 0x23;
    tss.es = 0x23;
    tss.fs = 0x23;
    tss.gs = thread_specific_selector() | 3;
    tss.ss = 0x23;
    tss.cr3 = page_directory().cr3();
    tss.esp = new_userspace_esp;
    tss.ss0 = 0x10;
    tss.esp0 = old_esp0;
    tss.ss2 = m_pid;

#ifdef TASK_DEBUG
    kprintf("Process %u (%s) exec'd %s @ %p\n", pid(), name().characters(), path.characters(), tss.eip);
#endif

    new_main_thread->set_state(Thread::State::Skip1SchedulerPass);
    big_lock().unlock_if_locked();
    return 0;
}

KResultOr<Vector<String>> Process::find_shebang_interpreter_for_executable(const String& executable_path)
{
    // FIXME: It's a bit sad that we'll open the executable twice (in case there's no shebang)
    //        Maybe we can find a way to plumb this opened FileDescription to the rest of the
    //        exec implementation..
    auto result = VFS::the().open(executable_path, 0, 0, current_directory());
    if (result.is_error())
        return result.error();
    auto description = result.value();
    auto metadata = description->metadata();

    if (!metadata.may_execute(*this))
        return KResult(-EACCES);

    if (metadata.size < 3)
        return KResult(-ENOEXEC);

    char first_page[PAGE_SIZE];
    int nread = description->read((u8*)&first_page, sizeof(first_page));
    int word_start = 2;
    int word_length = 0;
    if (nread > 2 && first_page[0] == '#' && first_page[1] == '!') {
        Vector<String> interpreter_words;

        for (int i = 2; i < nread; ++i) {
            if (first_page[i] == '\n') {
                break;
            }

            if (first_page[i] != ' ') {
                ++word_length;
            }

            if (first_page[i] == ' ') {
                if (word_length > 0) {
                    interpreter_words.append(String(&first_page[word_start], word_length));
                }
                word_length = 0;
                word_start = i + 1;
            }
        }

        if (word_length > 0)
            interpreter_words.append(String(&first_page[word_start], word_length));

        if (!interpreter_words.is_empty())
            return interpreter_words;
    }

    return KResult(-ENOEXEC);
}

int Process::exec(String path, Vector<String> arguments, Vector<String> environment)
{
    auto result = find_shebang_interpreter_for_executable(path);
    if (!result.is_error()) {
        Vector<String> new_arguments(result.value());

        new_arguments.append(path);

        arguments.remove(0);
        new_arguments.append(move(arguments));

        return exec(result.value().first(), move(new_arguments), move(environment));
    }

    // The bulk of exec() is done by do_exec(), which ensures that all locals
    // are cleaned up by the time we yield-teleport below.
    int rc = do_exec(move(path), move(arguments), move(environment));
    if (rc < 0)
        return rc;

    if (&current->process() == this) {
        Scheduler::yield();
        ASSERT_NOT_REACHED();
    }
    return 0;
}

int Process::sys$execve(const Syscall::SC_execve_params* user_params)
{
    REQUIRE_PROMISE(exec);
    // NOTE: Be extremely careful with allocating any kernel memory in exec().
    //       On success, the kernel stack will be lost.
    Syscall::SC_execve_params params;
    if (!validate_read_and_copy_typed(&params, user_params))
        return -EFAULT;
<<<<<<< HEAD
=======
    copy_from_user(&params, user_params);
>>>>>>> 02704a73

    if (params.arguments.length > ARG_MAX || params.environment.length > ARG_MAX)
        return -E2BIG;

    auto path = validate_and_copy_string_from_user(params.path);
    if (path.is_null())
        return -EFAULT;

    if (path.is_empty())
        return -ENOENT;

    auto copy_user_strings = [&](const auto& list, auto& output) {
        if (!list.length)
            return true;
        if (!validate_read_typed(list.strings, list.length))
            return false;
        Vector<Syscall::StringArgument, 32> strings;
        strings.resize(list.length);
        copy_from_user(strings.data(), list.strings, list.length * sizeof(Syscall::StringArgument));
        for (size_t i = 0; i < list.length; ++i) {
            if (!validate_read(strings[i].characters, strings[i].length))
                return false;
            output.append(copy_string_from_user(strings[i].characters, strings[i].length));
        }
        return true;
    };

    Vector<String> arguments;
    if (!copy_user_strings(params.arguments, arguments))
        return -EFAULT;

    Vector<String> environment;
    if (!copy_user_strings(params.environment, environment))
        return -EFAULT;

    int rc = exec(move(path), move(arguments), move(environment));
    ASSERT(rc < 0); // We should never continue after a successful exec!
    return rc;
}

Process* Process::create_user_process(Thread*& first_thread, const String& path, uid_t uid, gid_t gid, pid_t parent_pid, int& error, Vector<String>&& arguments, Vector<String>&& environment, TTY* tty)
{
    // FIXME: Don't split() the path twice (sys$spawn also does it...)
    auto parts = path.split('/');
    if (arguments.is_empty()) {
        arguments.append(parts.last());
    }
    RefPtr<Custody> cwd;
    RefPtr<Custody> root;
    {
        InterruptDisabler disabler;
        if (auto* parent = Process::from_pid(parent_pid)) {
            cwd = parent->m_cwd;
            root = parent->m_root_directory;
        }
    }

    if (!cwd)
        cwd = VFS::the().root_custody();

    if (!root)
        root = VFS::the().root_custody();

    auto* process = new Process(first_thread, parts.take_last(), uid, gid, parent_pid, Ring3, move(cwd), nullptr, tty);

    error = process->exec(path, move(arguments), move(environment));
    if (error != 0) {
        delete process;
        return nullptr;
    }

    {
        InterruptDisabler disabler;
        g_processes->prepend(process);
    }
#ifdef TASK_DEBUG
    kprintf("Process %u (%s) spawned @ %p\n", process->pid(), process->name().characters(), first_thread->tss().eip);
#endif
    error = 0;
    return process;
}

Process* Process::create_kernel_process(Thread*& first_thread, String&& name, void (*e)())
{
    auto* process = new Process(first_thread, move(name), (uid_t)0, (gid_t)0, (pid_t)0, Ring0);
    first_thread->tss().eip = (u32)e;

    if (process->pid() != 0) {
        InterruptDisabler disabler;
        g_processes->prepend(process);
#ifdef TASK_DEBUG
        kprintf("Kernel process %u (%s) spawned @ %p\n", process->pid(), process->name().characters(), first_thread->tss().eip);
#endif
    }

    first_thread->set_state(Thread::State::Runnable);
    return process;
}

Process::Process(Thread*& first_thread, const String& name, uid_t uid, gid_t gid, pid_t ppid, RingLevel ring, RefPtr<Custody> cwd, RefPtr<Custody> executable, TTY* tty, Process* fork_parent)
    : m_name(move(name))
    , m_pid(allocate_pid())
    , m_uid(uid)
    , m_gid(gid)
    , m_euid(uid)
    , m_egid(gid)
    , m_ring(ring)
    , m_executable(move(executable))
    , m_cwd(move(cwd))
    , m_tty(tty)
    , m_ppid(ppid)
{
    dbgprintf("Process: New process PID=%u with name=%s\n", m_pid, m_name.characters());

    m_page_directory = PageDirectory::create_for_userspace(*this, fork_parent ? &fork_parent->page_directory().range_allocator() : nullptr);
#ifdef MM_DEBUG
    dbgprintf("Process %u ctor: PD=%x created\n", pid(), m_page_directory.ptr());
#endif

    // NOTE: fork() doesn't clone all threads; the thread that called fork() becomes the main thread in the new process.
    if (fork_parent)
        first_thread = current->clone(*this);
    else
        first_thread = new Thread(*this);

    //m_gids.set(m_gid);

    if (fork_parent) {
        m_sid = fork_parent->m_sid;
        m_pgid = fork_parent->m_pgid;
    } else {
        // FIXME: Use a ProcessHandle? Presumably we're executing *IN* the parent right now though..
        InterruptDisabler disabler;
        if (auto* parent = Process::from_pid(m_ppid)) {
            m_sid = parent->m_sid;
            m_pgid = parent->m_pgid;
        }
    }

    if (fork_parent) {
        m_fds.resize(fork_parent->m_fds.size());
        for (int i = 0; i < fork_parent->m_fds.size(); ++i) {
            if (!fork_parent->m_fds[i].description)
                continue;
#ifdef FORK_DEBUG
            dbgprintf("fork: cloning fd %u... (%p) istty? %u\n", i, fork_parent->m_fds[i].description.ptr(), fork_parent->m_fds[i].description->is_tty());
#endif
            m_fds[i] = fork_parent->m_fds[i];
        }
    } else {
        m_fds.resize(m_max_open_file_descriptors);
        auto& device_to_use_as_tty = tty ? (CharacterDevice&)*tty : NullDevice::the();
        m_fds[0].set(*device_to_use_as_tty.open(O_RDONLY).value());
        m_fds[1].set(*device_to_use_as_tty.open(O_WRONLY).value());
        m_fds[2].set(*device_to_use_as_tty.open(O_WRONLY).value());
    }

    if (fork_parent) {
        m_sid = fork_parent->m_sid;
        m_pgid = fork_parent->m_pgid;
        m_umask = fork_parent->m_umask;
    }
}

Process::~Process()
{
    dbgprintf("~Process{%p} name=%s pid=%d, m_fds=%d, m_thread_count=%u\n", this, m_name.characters(), pid(), m_fds.size(), m_thread_count);
    ASSERT(thread_count() == 0);
}

void Process::dump_regions()
{
    kprintf("Process %s(%u) regions:\n", name().characters(), pid());
    kprintf("BEGIN       END         SIZE        ACCESS  NAME\n");
    for (auto& region : m_regions) {
        kprintf("%08x -- %08x    %08x    %c%c%c%c%c%c    %s\n",
            region.vaddr().get(),
            region.vaddr().offset(region.size() - 1).get(),
            region.size(),
            region.is_readable() ? 'R' : ' ',
            region.is_writable() ? 'W' : ' ',
            region.is_executable() ? 'X' : ' ',
            region.is_shared() ? 'S' : ' ',
            region.is_stack() ? 'T' : ' ',
            region.vmobject().is_purgeable() ? 'P' : ' ',
            region.name().characters());
    }
}

void Process::sys$exit(int status)
{
    cli();
#ifdef TASK_DEBUG
    kprintf("sys$exit: %s(%u) exit with status %d\n", name().characters(), pid(), status);
#endif

    if (status != 0)
        dump_backtrace();

    m_termination_status = status;
    m_termination_signal = 0;
    die();
    current->die_if_needed();
    ASSERT_NOT_REACHED();
}

void signal_trampoline_dummy(void)
{
    // The trampoline preserves the current eax, pushes the signal code and
    // then calls the signal handler. We do this because, when interrupting a
    // blocking syscall, that syscall may return some special error code in eax;
    // This error code would likely be overwritten by the signal handler, so it's
    // neccessary to preserve it here.
    asm(
        ".intel_syntax noprefix\n"
        "asm_signal_trampoline:\n"
        "push ebp\n"
        "mov ebp, esp\n"
        "push eax\n"          // we have to store eax 'cause it might be the return value from a syscall
        "sub esp, 4\n"        // align the stack to 16 bytes
        "mov eax, [ebp+12]\n" // push the signal code
        "push eax\n"
        "call [ebp+8]\n" // call the signal handler
        "add esp, 8\n"
        "mov eax, %P0\n"
        "int 0x82\n" // sigreturn syscall
        "asm_signal_trampoline_end:\n"
        ".att_syntax" ::"i"(Syscall::SC_sigreturn));
}

extern "C" void asm_signal_trampoline(void);
extern "C" void asm_signal_trampoline_end(void);

void create_signal_trampolines()
{
    InterruptDisabler disabler;

    // NOTE: We leak this region.
    auto* trampoline_region = MM.allocate_user_accessible_kernel_region(PAGE_SIZE, "Signal trampolines", Region::Access::Read | Region::Access::Write | Region::Access::Execute).leak_ptr();
    g_return_to_ring3_from_signal_trampoline = trampoline_region->vaddr();

    u8* trampoline = (u8*)asm_signal_trampoline;
    u8* trampoline_end = (u8*)asm_signal_trampoline_end;
    size_t trampoline_size = trampoline_end - trampoline;

    u8* code_ptr = (u8*)trampoline_region->vaddr().as_ptr();
    copy_to_user(code_ptr, trampoline, trampoline_size);

    trampoline_region->set_writable(false);
    trampoline_region->remap();
}

void create_kernel_info_page()
{
    auto* info_page_region_for_userspace = MM.allocate_user_accessible_kernel_region(PAGE_SIZE, "Kernel info page", Region::Access::Read).leak_ptr();
    auto* info_page_region_for_kernel = MM.allocate_kernel_region_with_vmobject(info_page_region_for_userspace->vmobject(), PAGE_SIZE, "Kernel info page", Region::Access::Read | Region::Access::Write).leak_ptr();
    s_info_page_address_for_userspace = info_page_region_for_userspace->vaddr();
    s_info_page_address_for_kernel = info_page_region_for_kernel->vaddr();
    memset(s_info_page_address_for_kernel.as_ptr(), 0, PAGE_SIZE);
}

int Process::sys$sigreturn(RegisterDump& registers)
{
    REQUIRE_PROMISE(stdio);
    SmapDisabler disabler;

    //Here, we restore the state pushed by dispatch signal and asm_signal_trampoline.
    u32* stack_ptr = (u32*)registers.userspace_esp;
    u32 smuggled_eax = *stack_ptr;

    //pop the stored eax, ebp, return address, handler and signal code
    stack_ptr += 5;

    current->m_signal_mask = *stack_ptr;
    stack_ptr++;

    //pop edi, esi, ebp, esp, ebx, edx, ecx and eax
    memcpy(&registers.edi, stack_ptr, 8 * sizeof(u32));
    stack_ptr += 8;

    registers.eip = *stack_ptr;
    stack_ptr++;

    registers.eflags = *stack_ptr;
    stack_ptr++;

    registers.userspace_esp = registers.esp;
    return smuggled_eax;
}

void Process::crash(int signal, u32 eip)
{
    ASSERT_INTERRUPTS_DISABLED();
    ASSERT(!is_dead());
    ASSERT(&current->process() == this);

    if (m_elf_loader && ksyms_ready)
        dbgprintf("\033[31;1m%p  %s\033[0m\n", eip, m_elf_loader->symbolicate(eip).characters());
    dump_backtrace();

    m_termination_signal = signal;
    dump_regions();
    ASSERT(is_ring3());
    die();
    // We can not return from here, as there is nowhere
    // to unwind to, so die right away.
    current->die_if_needed();
    ASSERT_NOT_REACHED();
}

Process* Process::from_pid(pid_t pid)
{
    ASSERT_INTERRUPTS_DISABLED();
    for (auto& process : *g_processes) {
        if (process.pid() == pid)
            return &process;
    }
    return nullptr;
}

RefPtr<FileDescription> Process::file_description(int fd) const
{
    if (fd < 0)
        return nullptr;
    if (fd < m_fds.size())
        return m_fds[fd].description.ptr();
    return nullptr;
}

int Process::fd_flags(int fd) const
{
    if (fd < 0)
        return -1;
    if (fd < m_fds.size())
        return m_fds[fd].flags;
    return -1;
}

ssize_t Process::sys$get_dir_entries(int fd, void* buffer, ssize_t size)
{
    REQUIRE_PROMISE(stdio);
    if (size < 0)
        return -EINVAL;
    if (!validate_write(buffer, size))
        return -EFAULT;
    auto description = file_description(fd);
    if (!description)
        return -EBADF;
    return description->get_dir_entries((u8*)buffer, size);
}

int Process::sys$lseek(int fd, off_t offset, int whence)
{
    REQUIRE_PROMISE(stdio);
    auto description = file_description(fd);
    if (!description)
        return -EBADF;
    return description->seek(offset, whence);
}

int Process::sys$ttyname_r(int fd, char* buffer, ssize_t size)
{
    REQUIRE_PROMISE(tty);
    if (size < 0)
        return -EINVAL;
    if (!validate_write(buffer, size))
        return -EFAULT;
    auto description = file_description(fd);
    if (!description)
        return -EBADF;
    if (!description->is_tty())
        return -ENOTTY;
    String tty_name = description->tty()->tty_name();
    if ((size_t)size < tty_name.length() + 1)
        return -ERANGE;
    copy_to_user(buffer, tty_name.characters(), tty_name.length() + 1);
    return 0;
}

int Process::sys$ptsname_r(int fd, char* buffer, ssize_t size)
{
    REQUIRE_PROMISE(tty);
    if (size < 0)
        return -EINVAL;
    if (!validate_write(buffer, size))
        return -EFAULT;
    auto description = file_description(fd);
    if (!description)
        return -EBADF;
    auto* master_pty = description->master_pty();
    if (!master_pty)
        return -ENOTTY;
    auto pts_name = master_pty->pts_name();
    if ((size_t)size < pts_name.length() + 1)
        return -ERANGE;
    copy_to_user(buffer, pts_name.characters(), pts_name.length() + 1);
    return 0;
}

ssize_t Process::sys$writev(int fd, const struct iovec* iov, int iov_count)
{
    REQUIRE_PROMISE(stdio);
    if (iov_count < 0)
        return -EINVAL;

    if (!validate_read_typed(iov, iov_count))
        return -EFAULT;

    u64 total_length = 0;
    Vector<iovec, 32> vecs;
    vecs.ensure_capacity(iov_count);
    copy_from_user(vecs.data(), iov, iov_count * sizeof(iovec));
    for (auto& vec : vecs) {
        if (!validate_read(vec.iov_base, vec.iov_len))
            return -EFAULT;
        total_length += vec.iov_len;
        if (total_length > INT32_MAX)
            return -EINVAL;
    }

    auto description = file_description(fd);
    if (!description)
        return -EBADF;

    if (!description->is_writable())
        return -EBADF;

    int nwritten = 0;
    for (auto& vec : vecs) {
        int rc = do_write(*description, (const u8*)vec.iov_base, vec.iov_len);
        if (rc < 0) {
            if (nwritten == 0)
                return rc;
            return nwritten;
        }
        nwritten += rc;
    }

    return nwritten;
}

ssize_t Process::do_write(FileDescription& description, const u8* data, int data_size)
{
    ssize_t nwritten = 0;
    if (!description.is_blocking()) {
        if (!description.can_write())
            return -EAGAIN;
    }

    if (description.should_append()) {
#ifdef IO_DEBUG
        dbgprintf("seeking to end (O_APPEND)\n");
#endif
        description.seek(0, SEEK_END);
    }

    while (nwritten < data_size) {
#ifdef IO_DEBUG
        dbgprintf("while %u < %u\n", nwritten, size);
#endif
        if (!description.can_write()) {
#ifdef IO_DEBUG
            dbgprintf("block write on %d\n", fd);
#endif
            if (current->block<Thread::WriteBlocker>(description) != Thread::BlockResult::WokeNormally) {
                if (nwritten == 0)
                    return -EINTR;
            }
        }
        ssize_t rc = description.write(data + nwritten, data_size - nwritten);
#ifdef IO_DEBUG
        dbgprintf("   -> write returned %d\n", rc);
#endif
        if (rc < 0) {
            // FIXME: Support returning partial nwritten with errno.
            ASSERT(nwritten == 0);
            return rc;
        }
        if (rc == 0)
            break;
        nwritten += rc;
    }
    return nwritten;
}

ssize_t Process::sys$write(int fd, const u8* data, ssize_t size)
{
    REQUIRE_PROMISE(stdio);
    if (size < 0)
        return -EINVAL;
    if (size == 0)
        return 0;
    if (!validate_read(data, size))
        return -EFAULT;
#ifdef DEBUG_IO
    dbgprintf("%s(%u): sys$write(%d, %p, %u)\n", name().characters(), pid(), fd, data, size);
#endif
    auto description = file_description(fd);
    if (!description)
        return -EBADF;
    if (!description->is_writable())
        return -EBADF;

    return do_write(*description, data, size);
}

ssize_t Process::sys$read(int fd, u8* buffer, ssize_t size)
{
    REQUIRE_PROMISE(stdio);
    if (size < 0)
        return -EINVAL;
    if (size == 0)
        return 0;
    if (!validate_write(buffer, size))
        return -EFAULT;
#ifdef DEBUG_IO
    dbgprintf("%s(%u) sys$read(%d, %p, %u)\n", name().characters(), pid(), fd, buffer, size);
#endif
    auto description = file_description(fd);
    if (!description)
        return -EBADF;
    if (!description->is_readable())
        return -EBADF;
    if (description->is_directory())
        return -EISDIR;
    if (description->is_blocking()) {
        if (!description->can_read()) {
            if (current->block<Thread::ReadBlocker>(*description) != Thread::BlockResult::WokeNormally)
                return -EINTR;
        }
    }
    return description->read(buffer, size);
}

int Process::sys$close(int fd)
{
    REQUIRE_PROMISE(stdio);
    auto description = file_description(fd);
#ifdef DEBUG_IO
    dbgprintf("%s(%u) sys$close(%d) %p\n", name().characters(), pid(), fd, description.ptr());
#endif
    if (!description)
        return -EBADF;
    int rc = description->close();
    m_fds[fd] = {};
    return rc;
}

int Process::sys$utime(const char* user_path, size_t path_length, const utimbuf* user_buf)
{
    REQUIRE_PROMISE(fattr);
    if (user_buf && !validate_read_typed(user_buf))
        return -EFAULT;
    auto path = get_syscall_path_argument(user_path, path_length);
    if (path.is_error())
        return path.error();
    utimbuf buf;
    if (user_buf) {
        copy_from_user(&buf, user_buf);
    } else {
        auto now = kgettimeofday();
        buf = { now.tv_sec, now.tv_sec };
    }
    return VFS::the().utime(path.value(), current_directory(), buf.actime, buf.modtime);
}

int Process::sys$access(const char* user_path, size_t path_length, int mode)
{
    REQUIRE_PROMISE(rpath);
    auto path = get_syscall_path_argument(user_path, path_length);
    if (path.is_error())
        return path.error();
    return VFS::the().access(path.value(), mode, current_directory());
}

int Process::sys$fcntl(int fd, int cmd, u32 arg)
{
    REQUIRE_PROMISE(stdio);
    (void)cmd;
    (void)arg;
#ifdef DEBUG_IO
    dbgprintf("sys$fcntl: fd=%d, cmd=%d, arg=%u\n", fd, cmd, arg);
#endif
    auto description = file_description(fd);
    if (!description)
        return -EBADF;
    // NOTE: The FD flags are not shared between FileDescription objects.
    //       This means that dup() doesn't copy the FD_CLOEXEC flag!
    switch (cmd) {
    case F_DUPFD: {
        int arg_fd = (int)arg;
        if (arg_fd < 0)
            return -EINVAL;
        int new_fd = alloc_fd(arg_fd);
        if (new_fd < 0)
            return new_fd;
        m_fds[new_fd].set(*description);
        break;
    }
    case F_GETFD:
        return m_fds[fd].flags;
    case F_SETFD:
        m_fds[fd].flags = arg;
        break;
    case F_GETFL:
        return description->file_flags();
    case F_SETFL:
        description->set_file_flags(arg);
        break;
    default:
        ASSERT_NOT_REACHED();
    }
    return 0;
}

int Process::sys$fstat(int fd, stat* statbuf)
{
    REQUIRE_PROMISE(stdio);
    if (!validate_write_typed(statbuf))
        return -EFAULT;
    auto description = file_description(fd);
    if (!description)
        return -EBADF;
    return description->fstat(*statbuf);
}

int Process::sys$lstat(const char* user_path, size_t path_length, stat* user_statbuf)
{
    REQUIRE_PROMISE(rpath);
    if (!validate_write_typed(user_statbuf))
        return -EFAULT;
    auto path = get_syscall_path_argument(user_path, path_length);
    if (path.is_error())
        return path.error();
    auto metadata_or_error = VFS::the().lookup_metadata(path.value(), current_directory(), O_NOFOLLOW_NOERROR);
    if (metadata_or_error.is_error())
        return metadata_or_error.error();
    stat statbuf;
    auto result = metadata_or_error.value().stat(statbuf);
    if (result.is_error())
        return result;
    copy_to_user(user_statbuf, &statbuf, sizeof(statbuf));
    return 0;
}

int Process::sys$stat(const char* user_path, size_t path_length, stat* user_statbuf)
{
    REQUIRE_PROMISE(rpath);
    if (!validate_write_typed(user_statbuf))
        return -EFAULT;
    auto path = get_syscall_path_argument(user_path, path_length);
    if (path.is_error())
        return path.error();
    auto metadata_or_error = VFS::the().lookup_metadata(path.value(), current_directory());
    if (metadata_or_error.is_error())
        return metadata_or_error.error();
    stat statbuf;
    auto result = metadata_or_error.value().stat(statbuf);
    if (result.is_error())
        return result;
    copy_to_user(user_statbuf, &statbuf, sizeof(statbuf));
    return 0;
}

template<typename DataType, typename SizeType>
bool Process::validate(const Syscall::MutableBufferArgument<DataType, SizeType>& buffer)
{
    return validate_write(buffer.data, buffer.size);
}

template<typename DataType, typename SizeType>
bool Process::validate(const Syscall::ImmutableBufferArgument<DataType, SizeType>& buffer)
{
    return validate_read(buffer.data, buffer.size);
}

String Process::validate_and_copy_string_from_user(const char* user_characters, size_t user_length) const
{
    if (!validate_read(user_characters, user_length))
        return {};
    SmapDisabler disabler;
    size_t measured_length = strnlen(user_characters, user_length);
    return String(user_characters, measured_length);
}

String Process::validate_and_copy_string_from_user(const Syscall::StringArgument& string) const
{
    return validate_and_copy_string_from_user(string.characters, string.length);
}

int Process::sys$readlink(const Syscall::SC_readlink_params* user_params)
{
    REQUIRE_PROMISE(rpath);

    Syscall::SC_readlink_params params;
<<<<<<< HEAD
    if (!validate_read_and_copy_typed(&params, user_params))
        return -EFAULT;
=======
    copy_from_user(&params, user_params);
>>>>>>> 02704a73

    if (!validate(params.buffer))
        return -EFAULT;

    auto path = get_syscall_path_argument(params.path);
    if (path.is_error())
        return path.error();

    auto result = VFS::the().open(path.value(), O_RDONLY | O_NOFOLLOW_NOERROR, 0, current_directory());
    if (result.is_error())
        return result.error();
    auto description = result.value();

    if (!description->metadata().is_symlink())
        return -EINVAL;

    auto contents = description->read_entire_file();
    if (!contents)
        return -EIO; // FIXME: Get a more detailed error from VFS.

    auto link_target = String::copy(contents);
    if (link_target.length() + 1 > params.buffer.size)
        return -ENAMETOOLONG;
    copy_to_user(params.buffer.data, link_target.characters(), link_target.length() + 1);
    return 0;
}

int Process::sys$chdir(const char* user_path, size_t path_length)
{
    REQUIRE_PROMISE(rpath);
    auto path = get_syscall_path_argument(user_path, path_length);
    if (path.is_error())
        return path.error();
    auto directory_or_error = VFS::the().open_directory(path.value(), current_directory());
    if (directory_or_error.is_error())
        return directory_or_error.error();
    m_cwd = *directory_or_error.value();
    return 0;
}

int Process::sys$fchdir(int fd)
{
    REQUIRE_PROMISE(stdio);
    auto description = file_description(fd);
    if (!description)
        return -EBADF;

    if (!description->is_directory())
        return -ENOTDIR;

    if (!description->metadata().may_execute(*this))
        return -EACCES;

    m_cwd = description->custody();
    return 0;
}

int Process::sys$getcwd(char* buffer, ssize_t size)
{
    REQUIRE_PROMISE(rpath);
    if (size < 0)
        return -EINVAL;
    if (!validate_write(buffer, size))
        return -EFAULT;
    auto path = current_directory().absolute_path();
    if ((size_t)size < path.length() + 1)
        return -ERANGE;
    copy_to_user(buffer, path.characters(), path.length() + 1);
    return 0;
}

int Process::number_of_open_file_descriptors() const
{
    int count = 0;
    for (auto& description : m_fds) {
        if (description)
            ++count;
    }
    return count;
}

int Process::sys$open(const Syscall::SC_open_params* user_params)
{
    Syscall::SC_open_params params;
    if (!validate_read_and_copy_typed(&params, user_params))
        return -EFAULT;

<<<<<<< HEAD
=======
    Syscall::SC_open_params params;
    copy_from_user(&params, user_params);
>>>>>>> 02704a73
    auto options = params.options;
    auto mode = params.mode;

    if ((options & O_RDWR) || (options & O_WRONLY))
        REQUIRE_PROMISE(wpath);
    else
        REQUIRE_PROMISE(rpath);

    if (options & O_CREAT)
        REQUIRE_PROMISE(cpath);

    auto path = get_syscall_path_argument(params.path);
    if (path.is_error())
        return path.error();

    // Ignore everything except permission bits.
    mode &= 04777;

    int fd = alloc_fd();
#ifdef DEBUG_IO
    dbgprintf("%s(%u) sys$open(\"%s\") -> %d\n", name().characters(), pid(), path.value().characters(), fd);
#endif
    if (fd < 0)
        return fd;
    auto result = VFS::the().open(path.value(), options, mode & ~umask(), current_directory());
    if (result.is_error())
        return result.error();
    auto description = result.value();
    description->set_rw_mode(options);
    description->set_file_flags(options);
    u32 fd_flags = (options & O_CLOEXEC) ? FD_CLOEXEC : 0;
    m_fds[fd].set(move(description), fd_flags);
    return fd;
}

int Process::sys$openat(const Syscall::SC_openat_params* user_params)
{
    Syscall::SC_openat_params params;
    if (!validate_read_and_copy_typed(&params, user_params))
        return -EFAULT;

<<<<<<< HEAD
=======
    Syscall::SC_openat_params params;
    copy_from_user(&params, user_params);
>>>>>>> 02704a73
    int dirfd = params.dirfd;
    int options = params.options;
    u16 mode = params.mode;

    if ((options & O_RDWR) || (options & O_WRONLY))
        REQUIRE_PROMISE(wpath);
    else
        REQUIRE_PROMISE(rpath);

    if (options & O_CREAT)
        REQUIRE_PROMISE(cpath);

    // Ignore everything except permission bits.
    mode &= 04777;

    auto path = get_syscall_path_argument(params.path);
    if (path.is_error())
        return path.error();
#ifdef DEBUG_IO
    dbgprintf("%s(%u) sys$openat(%d, \"%s\")\n", dirfd, name().characters(), pid(), path.value().characters());
#endif
    int fd = alloc_fd();
    if (fd < 0)
        return fd;

    RefPtr<Custody> base;
    if (dirfd == AT_FDCWD) {
        base = current_directory();
    } else {
        auto base_description = file_description(dirfd);
        if (!base_description)
            return -EBADF;
        if (!base_description->is_directory())
            return -ENOTDIR;
        if (!base_description->custody())
            return -EINVAL;
        base = base_description->custody();
    }

    auto result = VFS::the().open(path.value(), options, mode & ~umask(), *base);
    if (result.is_error())
        return result.error();
    auto description = result.value();
    description->set_rw_mode(options);
    description->set_file_flags(options);
    u32 fd_flags = (options & O_CLOEXEC) ? FD_CLOEXEC : 0;
    m_fds[fd].set(move(description), fd_flags);
    return fd;
}

int Process::alloc_fd(int first_candidate_fd)
{
    int fd = -EMFILE;
    for (int i = first_candidate_fd; i < (int)m_max_open_file_descriptors; ++i) {
        if (!m_fds[i]) {
            fd = i;
            break;
        }
    }
    return fd;
}

int Process::sys$pipe(int pipefd[2], int flags)
{
    REQUIRE_PROMISE(stdio);
    if (!validate_write_typed(pipefd))
        return -EFAULT;
    if (number_of_open_file_descriptors() + 2 > max_open_file_descriptors())
        return -EMFILE;
    // Reject flags other than O_CLOEXEC.
    if ((flags & O_CLOEXEC) != flags)
        return -EINVAL;

    u32 fd_flags = (flags & O_CLOEXEC) ? FD_CLOEXEC : 0;
    auto fifo = FIFO::create(m_uid);

    int reader_fd = alloc_fd();
    m_fds[reader_fd].set(fifo->open_direction(FIFO::Direction::Reader), fd_flags);
    m_fds[reader_fd].description->set_readable(true);
    copy_to_user(&pipefd[0], &reader_fd, sizeof(reader_fd));

    int writer_fd = alloc_fd();
    m_fds[writer_fd].set(fifo->open_direction(FIFO::Direction::Writer), fd_flags);
    m_fds[writer_fd].description->set_writable(true);
    copy_to_user(&pipefd[1], &writer_fd, sizeof(writer_fd));

    return 0;
}

int Process::sys$killpg(int pgrp, int signum)
{
    REQUIRE_PROMISE(proc);
    if (signum < 1 || signum >= 32)
        return -EINVAL;
    if (pgrp < 0)
        return -EINVAL;

    InterruptDisabler disabler;
    return do_killpg(pgrp, signum);
}

int Process::sys$setuid(uid_t uid)
{
    REQUIRE_PROMISE(id);
    if (uid != m_uid && !is_superuser())
        return -EPERM;
    m_uid = uid;
    m_euid = uid;
    return 0;
}

int Process::sys$setgid(gid_t gid)
{
    REQUIRE_PROMISE(id);
    if (gid != m_gid && !is_superuser())
        return -EPERM;
    m_gid = gid;
    m_egid = gid;
    return 0;
}

unsigned Process::sys$alarm(unsigned seconds)
{
    REQUIRE_PROMISE(stdio);
    unsigned previous_alarm_remaining = 0;
    if (m_alarm_deadline && m_alarm_deadline > g_uptime) {
        previous_alarm_remaining = (m_alarm_deadline - g_uptime) / TICKS_PER_SECOND;
    }
    if (!seconds) {
        m_alarm_deadline = 0;
        return previous_alarm_remaining;
    }
    m_alarm_deadline = g_uptime + seconds * TICKS_PER_SECOND;
    return previous_alarm_remaining;
}

int Process::sys$uname(utsname* buf)
{
    REQUIRE_PROMISE(stdio);
    if (!validate_write_typed(buf))
        return -EFAULT;
    LOCKER(*s_hostname_lock);
    if (s_hostname->length() + 1 > sizeof(utsname::nodename))
        return -ENAMETOOLONG;
    copy_to_user(buf->sysname, "SerenityOS", 11);
    copy_to_user(buf->release, "1.0-dev", 8);
    copy_to_user(buf->version, "FIXME", 6);
    copy_to_user(buf->machine, "i686", 5);
    copy_to_user(buf->nodename, s_hostname->characters(), s_hostname->length() + 1);
    return 0;
}

KResult Process::do_kill(Process& process, int signal)
{
    // FIXME: Allow sending SIGCONT to everyone in the process group.
    // FIXME: Should setuid processes have some special treatment here?
    if (!is_superuser() && m_euid != process.m_uid && m_uid != process.m_uid)
        return KResult(-EPERM);
    if (process.is_ring0() && signal == SIGKILL) {
        kprintf("%s(%u) attempted to send SIGKILL to ring 0 process %s(%u)\n", name().characters(), m_pid, process.name().characters(), process.pid());
        return KResult(-EPERM);
    }
    if (signal != 0)
        process.send_signal(signal, this);
    return KSuccess;
}

KResult Process::do_killpg(pid_t pgrp, int signal)
{
    ASSERT(pgrp >= 0);

    // Send the signal to all processes in the given group.
    if (pgrp == 0) {
        // Send the signal to our own pgrp.
        pgrp = pgid();
    }

    bool group_was_empty = true;
    bool any_succeeded = false;
    KResult error = KSuccess;

    Process::for_each_in_pgrp(pgrp, [&](auto& process) {
        group_was_empty = false;

        KResult res = do_kill(process, signal);
        if (res.is_success())
            any_succeeded = true;
        else
            error = res;

        return IterationDecision::Continue;
    });

    if (group_was_empty)
        return KResult(-ESRCH);
    if (any_succeeded)
        return KSuccess;
    return error;
}

int Process::sys$kill(pid_t pid, int signal)
{
    REQUIRE_PROMISE(proc);
    if (signal < 0 || signal >= 32)
        return -EINVAL;
    if (pid <= 0)
        return do_killpg(-pid, signal);
    if (pid == -1) {
        // FIXME: Send to all processes.
        return -ENOTIMPL;
    }
    if (pid == m_pid) {
        if (signal == 0)
            return 0;
        if (!current->should_ignore_signal(signal)) {
            current->send_signal(signal, this);
            (void)current->block<Thread::SemiPermanentBlocker>(Thread::SemiPermanentBlocker::Reason::Signal);
        }
        return 0;
    }
    InterruptDisabler disabler;
    auto* peer = Process::from_pid(pid);
    if (!peer)
        return -ESRCH;
    return do_kill(*peer, signal);
}

int Process::sys$usleep(useconds_t usec)
{
    REQUIRE_PROMISE(stdio);
    if (!usec)
        return 0;
    u64 wakeup_time = current->sleep(usec / 1000);
    if (wakeup_time > g_uptime)
        return -EINTR;
    return 0;
}

int Process::sys$sleep(unsigned seconds)
{
    REQUIRE_PROMISE(stdio);
    if (!seconds)
        return 0;
    u64 wakeup_time = current->sleep(seconds * TICKS_PER_SECOND);
    if (wakeup_time > g_uptime) {
        u32 ticks_left_until_original_wakeup_time = wakeup_time - g_uptime;
        return ticks_left_until_original_wakeup_time / TICKS_PER_SECOND;
    }
    return 0;
}

timeval kgettimeofday()
{
    return const_cast<const timeval&>(((KernelInfoPage*)s_info_page_address_for_kernel.as_ptr())->now);
}

void kgettimeofday(timeval& tv)
{
    tv = kgettimeofday();
}

int Process::sys$gettimeofday(timeval* tv)
{
    REQUIRE_PROMISE(stdio);
    if (!validate_write_typed(tv))
        return -EFAULT;
    *tv = kgettimeofday();
    return 0;
}

uid_t Process::sys$getuid()
{
    REQUIRE_PROMISE(stdio);
    return m_uid;
}

gid_t Process::sys$getgid()
{
    REQUIRE_PROMISE(stdio);
    return m_gid;
}

uid_t Process::sys$geteuid()
{
    REQUIRE_PROMISE(stdio);
    return m_euid;
}

gid_t Process::sys$getegid()
{
    REQUIRE_PROMISE(stdio);
    return m_egid;
}

pid_t Process::sys$getpid()
{
    REQUIRE_PROMISE(stdio);
    return m_pid;
}

pid_t Process::sys$getppid()
{
    REQUIRE_PROMISE(stdio);
    return m_ppid;
}

mode_t Process::sys$umask(mode_t mask)
{
    REQUIRE_PROMISE(stdio);
    auto old_mask = m_umask;
    m_umask = mask & 0777;
    return old_mask;
}

int Process::reap(Process& process)
{
    int exit_status;
    {
        InterruptDisabler disabler;
        exit_status = (process.m_termination_status << 8) | process.m_termination_signal;

        if (process.ppid()) {
            auto* parent = Process::from_pid(process.ppid());
            if (parent) {
                parent->m_ticks_in_user_for_dead_children += process.m_ticks_in_user + process.m_ticks_in_user_for_dead_children;
                parent->m_ticks_in_kernel_for_dead_children += process.m_ticks_in_kernel + process.m_ticks_in_kernel_for_dead_children;
            }
        }

        dbgprintf("reap: %s(%u)\n", process.name().characters(), process.pid());
        ASSERT(process.is_dead());
        g_processes->remove(&process);
    }
    delete &process;
    return exit_status;
}

pid_t Process::sys$waitpid(pid_t waitee, int* wstatus, int options)
{
    REQUIRE_PROMISE(stdio);
    dbgprintf("sys$waitpid(%d, %p, %d)\n", waitee, wstatus, options);

    if (!options) {
        // FIXME: This can't be right.. can it? Figure out how this should actually work.
        options = WEXITED;
    }

    if (wstatus && !validate_write_typed(wstatus))
        return -EFAULT;

    int exit_status = 0;

    {
        InterruptDisabler disabler;
        if (waitee != -1 && !Process::from_pid(waitee))
            return -ECHILD;
    }

    if (options & WNOHANG) {
        // FIXME: Figure out what WNOHANG should do with stopped children.
        if (waitee == -1) {
            pid_t reaped_pid = 0;
            InterruptDisabler disabler;
            for_each_child([&reaped_pid, &exit_status](Process& process) {
                if (process.is_dead()) {
                    reaped_pid = process.pid();
                    exit_status = reap(process);
                }
                return IterationDecision::Continue;
            });
            return reaped_pid;
        } else {
            ASSERT(waitee > 0); // FIXME: Implement other PID specs.
            InterruptDisabler disabler;
            auto* waitee_process = Process::from_pid(waitee);
            if (!waitee_process)
                return -ECHILD;
            if (waitee_process->is_dead()) {
                exit_status = reap(*waitee_process);
                return waitee;
            }
            return 0;
        }
    }

    pid_t waitee_pid = waitee;
    if (current->block<Thread::WaitBlocker>(options, waitee_pid) != Thread::BlockResult::WokeNormally)
        return -EINTR;

    InterruptDisabler disabler;

    // NOTE: If waitee was -1, m_waitee_pid will have been filled in by the scheduler.
    Process* waitee_process = Process::from_pid(waitee_pid);
    if (!waitee_process)
        return -ECHILD;

    ASSERT(waitee_process);
    if (waitee_process->is_dead()) {
        exit_status = reap(*waitee_process);
    } else {
        ASSERT(waitee_process->any_thread().state() == Thread::State::Stopped);
        exit_status = 0x7f;
    }

    if (wstatus)
        copy_to_user(wstatus, &exit_status, sizeof(exit_status));
    return waitee_pid;
}

bool Process::validate_read_from_kernel(VirtualAddress vaddr, ssize_t size) const
{
    if (vaddr.is_null())
        return false;
    // We check extra carefully here since the first 4MB of the address space is identity-mapped.
    // This code allows access outside of the known used address ranges to get caught.
    if (is_kmalloc_address(vaddr.as_ptr()))
        return true;
    return MM.validate_kernel_read(*this, vaddr, size);
}

bool Process::validate_read(const void* address, ssize_t size) const
{
    ASSERT(size >= 0);
    VirtualAddress first_address((u32)address);
    if (is_ring0()) {
        if (is_kmalloc_address(address))
            return true;
    }
    if (!size)
        return false;
    return MM.validate_user_read(*this, first_address, size);
}

bool Process::validate_write(void* address, ssize_t size) const
{
    ASSERT(size >= 0);
    VirtualAddress first_address((u32)address);
    if (is_ring0()) {
        if (is_kmalloc_address(address))
            return true;
    }
    if (!size)
        return false;
    return MM.validate_user_write(*this, first_address, size);
}

pid_t Process::sys$getsid(pid_t pid)
{
    REQUIRE_PROMISE(stdio);
    if (pid == 0)
        return m_sid;
    InterruptDisabler disabler;
    auto* process = Process::from_pid(pid);
    if (!process)
        return -ESRCH;
    if (m_sid != process->m_sid)
        return -EPERM;
    return process->m_sid;
}

pid_t Process::sys$setsid()
{
    REQUIRE_PROMISE(proc);
    InterruptDisabler disabler;
    bool found_process_with_same_pgid_as_my_pid = false;
    Process::for_each_in_pgrp(pid(), [&](auto&) {
        found_process_with_same_pgid_as_my_pid = true;
        return IterationDecision::Break;
    });
    if (found_process_with_same_pgid_as_my_pid)
        return -EPERM;
    m_sid = m_pid;
    m_pgid = m_pid;
    return m_sid;
}

pid_t Process::sys$getpgid(pid_t pid)
{
    REQUIRE_PROMISE(stdio);
    if (pid == 0)
        return m_pgid;
    InterruptDisabler disabler; // FIXME: Use a ProcessHandle
    auto* process = Process::from_pid(pid);
    if (!process)
        return -ESRCH;
    return process->m_pgid;
}

pid_t Process::sys$getpgrp()
{
    REQUIRE_PROMISE(stdio);
    return m_pgid;
}

static pid_t get_sid_from_pgid(pid_t pgid)
{
    InterruptDisabler disabler;
    auto* group_leader = Process::from_pid(pgid);
    if (!group_leader)
        return -1;
    return group_leader->sid();
}

int Process::sys$setpgid(pid_t specified_pid, pid_t specified_pgid)
{
    REQUIRE_PROMISE(proc);
    InterruptDisabler disabler; // FIXME: Use a ProcessHandle
    pid_t pid = specified_pid ? specified_pid : m_pid;
    if (specified_pgid < 0) {
        // The value of the pgid argument is less than 0, or is not a value supported by the implementation.
        return -EINVAL;
    }
    auto* process = Process::from_pid(pid);
    if (!process)
        return -ESRCH;
    if (process != this && process->ppid() != m_pid) {
        // The value of the pid argument does not match the process ID
        // of the calling process or of a child process of the calling process.
        return -ESRCH;
    }
    if (process->pid() == process->sid()) {
        // The process indicated by the pid argument is a session leader.
        return -EPERM;
    }
    if (process->ppid() == m_pid && process->sid() != sid()) {
        // The value of the pid argument matches the process ID of a child
        // process of the calling process and the child process is not in
        // the same session as the calling process.
        return -EPERM;
    }

    pid_t new_pgid = specified_pgid ? specified_pgid : process->m_pid;
    pid_t current_sid = get_sid_from_pgid(process->m_pgid);
    pid_t new_sid = get_sid_from_pgid(new_pgid);
    if (current_sid != new_sid) {
        // Can't move a process between sessions.
        return -EPERM;
    }
    // FIXME: There are more EPERM conditions to check for here..
    process->m_pgid = new_pgid;
    return 0;
}

int Process::sys$ioctl(int fd, unsigned request, unsigned arg)
{
    auto description = file_description(fd);
    if (!description)
        return -EBADF;
    SmapDisabler disabler;
    return description->file().ioctl(*description, request, arg);
}

int Process::sys$getdtablesize()
{
    REQUIRE_PROMISE(stdio);
    return m_max_open_file_descriptors;
}

int Process::sys$dup(int old_fd)
{
    REQUIRE_PROMISE(stdio);
    auto description = file_description(old_fd);
    if (!description)
        return -EBADF;
    int new_fd = alloc_fd(0);
    if (new_fd < 0)
        return new_fd;
    m_fds[new_fd].set(*description);
    return new_fd;
}

int Process::sys$dup2(int old_fd, int new_fd)
{
    REQUIRE_PROMISE(stdio);
    auto description = file_description(old_fd);
    if (!description)
        return -EBADF;
    if (new_fd < 0 || new_fd >= m_max_open_file_descriptors)
        return -EINVAL;
    m_fds[new_fd].set(*description);
    return new_fd;
}

int Process::sys$sigprocmask(int how, const sigset_t* set, sigset_t* old_set)
{
    REQUIRE_PROMISE(stdio);
    if (old_set) {
        if (!validate_write_typed(old_set))
            return -EFAULT;
        copy_to_user(old_set, &current->m_signal_mask, sizeof(current->m_signal_mask));
    }
    if (set) {
        if (!validate_read_typed(set))
            return -EFAULT;
        sigset_t set_value;
        copy_from_user(&set_value, set);
        switch (how) {
        case SIG_BLOCK:
            current->m_signal_mask &= ~set_value;
            break;
        case SIG_UNBLOCK:
            current->m_signal_mask |= set_value;
            break;
        case SIG_SETMASK:
            current->m_signal_mask = set_value;
            break;
        default:
            return -EINVAL;
        }
    }
    return 0;
}

int Process::sys$sigpending(sigset_t* set)
{
    REQUIRE_PROMISE(stdio);
    if (!validate_write_typed(set))
        return -EFAULT;
    copy_to_user(set, &current->m_pending_signals, sizeof(current->m_pending_signals));
    return 0;
}

int Process::sys$sigaction(int signum, const sigaction* act, sigaction* old_act)
{
    REQUIRE_PROMISE(stdio);
    if (signum < 1 || signum >= 32 || signum == SIGKILL || signum == SIGSTOP)
        return -EINVAL;
    if (!validate_read_typed(act))
        return -EFAULT;
    InterruptDisabler disabler; // FIXME: This should use a narrower lock. Maybe a way to ignore signals temporarily?
    auto& action = current->m_signal_action_data[signum];
    if (old_act) {
        if (!validate_write_typed(old_act))
            return -EFAULT;
        copy_to_user(&old_act->sa_flags, &action.flags, sizeof(action.flags));
        copy_to_user(&old_act->sa_sigaction, &action.handler_or_sigaction, sizeof(action.handler_or_sigaction));
    }
    copy_from_user(&action.flags, &act->sa_flags);
    copy_from_user(&action.handler_or_sigaction, &act->sa_sigaction, sizeof(action.flags));
    return 0;
}

int Process::sys$getgroups(ssize_t count, gid_t* gids)
{
    REQUIRE_PROMISE(stdio);
    if (count < 0)
        return -EINVAL;
    if (!count)
        return m_extra_gids.size();
    if (count != (int)m_extra_gids.size())
        return -EINVAL;
    if (!validate_write_typed(gids, m_extra_gids.size()))
        return -EFAULT;
    size_t i = 0;
    SmapDisabler disabler;
    for (auto gid : m_extra_gids)
        gids[i++] = gid;
    return 0;
}

int Process::sys$setgroups(ssize_t count, const gid_t* gids)
{
    REQUIRE_PROMISE(id);
    if (count < 0)
        return -EINVAL;
    if (!is_superuser())
        return -EPERM;
    if (count && !validate_read(gids, count))
        return -EFAULT;
    m_extra_gids.clear();
    SmapDisabler disabler;
    for (int i = 0; i < count; ++i) {
        if (gids[i] == m_gid)
            continue;
        m_extra_gids.set(gids[i]);
    }
    return 0;
}

int Process::sys$mkdir(const char* user_path, size_t path_length, mode_t mode)
{
    REQUIRE_PROMISE(cpath);
    auto path = get_syscall_path_argument(user_path, path_length);
    if (path.is_error())
        return path.error();
    return VFS::the().mkdir(path.value(), mode & ~umask(), current_directory());
}

int Process::sys$realpath(const Syscall::SC_realpath_params* user_params)
{
    REQUIRE_PROMISE(rpath);

    Syscall::SC_realpath_params params;
<<<<<<< HEAD
    if (!validate_read_and_copy_typed(&params, user_params))
        return -EFAULT;
=======
    copy_from_user(&params, user_params);
>>>>>>> 02704a73

    if (!validate_write(params.buffer.data, params.buffer.size))
        return -EFAULT;

    auto path = get_syscall_path_argument(params.path);
    if (path.is_error())
        return path.error();

    auto custody_or_error = VFS::the().resolve_path(path.value(), current_directory());
    if (custody_or_error.is_error())
        return custody_or_error.error();
    auto& custody = custody_or_error.value();

    // FIXME: Once resolve_path is fixed to deal with .. and . , remove the use of FileSystemPath::canonical_path.
    FileSystemPath canonical_path(custody->absolute_path());
    if (!canonical_path.is_valid()) {
        dbg() << "FileSystemPath failed to canonicalize " << custody->absolute_path();
        ASSERT_NOT_REACHED();
    }

    if (canonical_path.string().length() + 1 > params.buffer.size)
        return -ENAMETOOLONG;

    copy_to_user(params.buffer.data, canonical_path.string().characters(), canonical_path.string().length() + 1);
    return 0;
};

clock_t Process::sys$times(tms* times)
{
    REQUIRE_PROMISE(stdio);
    if (!validate_write_typed(times))
        return -EFAULT;
    copy_to_user(&times->tms_utime, &m_ticks_in_user, sizeof(m_ticks_in_user));
    copy_to_user(&times->tms_stime, &m_ticks_in_kernel, sizeof(m_ticks_in_kernel));
    copy_to_user(&times->tms_cutime, &m_ticks_in_user_for_dead_children, sizeof(m_ticks_in_user_for_dead_children));
    copy_to_user(&times->tms_cstime, &m_ticks_in_kernel_for_dead_children, sizeof(m_ticks_in_kernel_for_dead_children));
    return g_uptime & 0x7fffffff;
}

int Process::sys$select(const Syscall::SC_select_params* params)
{
    REQUIRE_PROMISE(stdio);
    // FIXME: Return -EINVAL if timeout is invalid.
    if (!validate_read_typed(params))
        return -EFAULT;

    SmapDisabler disabler;

    int nfds = params->nfds;
    fd_set* readfds = params->readfds;
    fd_set* writefds = params->writefds;
    fd_set* exceptfds = params->exceptfds;
    timeval* timeout = params->timeout;

    if (writefds && !validate_write_typed(writefds))
        return -EFAULT;
    if (readfds && !validate_write_typed(readfds))
        return -EFAULT;
    if (exceptfds && !validate_write_typed(exceptfds))
        return -EFAULT;
    if (timeout && !validate_read_typed(timeout))
        return -EFAULT;
    if (nfds < 0)
        return -EINVAL;

    timeval computed_timeout;
    bool select_has_timeout = false;
    if (timeout && (timeout->tv_sec || timeout->tv_usec)) {
        timeval_add(kgettimeofday(), *timeout, computed_timeout);
        select_has_timeout = true;
    }

    Thread::SelectBlocker::FDVector rfds;
    Thread::SelectBlocker::FDVector wfds;
    Thread::SelectBlocker::FDVector efds;

    auto transfer_fds = [&](auto* fds, auto& vector) -> int {
        vector.clear_with_capacity();
        if (!fds)
            return 0;
        for (int fd = 0; fd < nfds; ++fd) {
            if (FD_ISSET(fd, fds)) {
                if (!file_description(fd)) {
                    dbg() << *current << " sys$select: Bad fd number " << fd;
                    return -EBADF;
                }
                vector.append(fd);
            }
        }
        return 0;
    };
    if (int error = transfer_fds(writefds, wfds))
        return error;
    if (int error = transfer_fds(readfds, rfds))
        return error;
    if (int error = transfer_fds(exceptfds, efds))
        return error;

#if defined(DEBUG_IO) || defined(DEBUG_POLL_SELECT)
    dbgprintf("%s<%u> selecting on (read:%u, write:%u), timeout=%p\n", name().characters(), pid(), rfds.size(), wfds.size(), timeout);
#endif

    if (!timeout || select_has_timeout) {
        if (current->block<Thread::SelectBlocker>(computed_timeout, select_has_timeout, rfds, wfds, efds) != Thread::BlockResult::WokeNormally)
            return -EINTR;
    }

    int marked_fd_count = 0;
    auto mark_fds = [&](auto* fds, auto& vector, auto should_mark) {
        if (!fds)
            return;
        FD_ZERO(fds);
        for (int fd : vector) {
            if (auto description = file_description(fd); description && should_mark(*description)) {
                FD_SET(fd, fds);
                ++marked_fd_count;
            }
        }
    };
    mark_fds(readfds, rfds, [](auto& description) { return description.can_read(); });
    mark_fds(writefds, wfds, [](auto& description) { return description.can_write(); });
    // FIXME: We should also mark exceptfds as appropriate.

    return marked_fd_count;
}

int Process::sys$poll(pollfd* fds, int nfds, int timeout)
{
    REQUIRE_PROMISE(stdio);
    if (!validate_read_typed(fds))
        return -EFAULT;

    SmapDisabler disabler;

    Thread::SelectBlocker::FDVector rfds;
    Thread::SelectBlocker::FDVector wfds;

    for (int i = 0; i < nfds; ++i) {
        if (fds[i].events & POLLIN)
            rfds.append(fds[i].fd);
        if (fds[i].events & POLLOUT)
            wfds.append(fds[i].fd);
    }

    timeval actual_timeout;
    bool has_timeout = false;
    if (timeout >= 0) {
        // poll is in ms, we want s/us.
        struct timeval tvtimeout;
        tvtimeout.tv_sec = 0;
        while (timeout >= 1000) {
            tvtimeout.tv_sec += 1;
            timeout -= 1000;
        }
        tvtimeout.tv_usec = timeout * 1000;
        timeval_add(kgettimeofday(), tvtimeout, actual_timeout);
        has_timeout = true;
    }

#if defined(DEBUG_IO) || defined(DEBUG_POLL_SELECT)
    dbgprintf("%s<%u> polling on (read:%u, write:%u), timeout=%d\n", name().characters(), pid(), rfds.size(), wfds.size(), timeout);
#endif

    if (has_timeout || timeout < 0) {
        if (current->block<Thread::SelectBlocker>(actual_timeout, has_timeout, rfds, wfds, Thread::SelectBlocker::FDVector()) != Thread::BlockResult::WokeNormally)
            return -EINTR;
    }

    int fds_with_revents = 0;

    for (int i = 0; i < nfds; ++i) {
        auto description = file_description(fds[i].fd);
        if (!description) {
            fds[i].revents = POLLNVAL;
            continue;
        }
        fds[i].revents = 0;
        if (fds[i].events & POLLIN && description->can_read())
            fds[i].revents |= POLLIN;
        if (fds[i].events & POLLOUT && description->can_write())
            fds[i].revents |= POLLOUT;

        if (fds[i].revents)
            ++fds_with_revents;
    }

    return fds_with_revents;
}

Custody& Process::current_directory()
{
    if (!m_cwd)
        m_cwd = VFS::the().root_custody();
    return *m_cwd;
}

int Process::sys$link(const Syscall::SC_link_params* user_params)
{
    REQUIRE_PROMISE(cpath);
    Syscall::SC_link_params params;
<<<<<<< HEAD
    if (!validate_read_and_copy_typed(&params, user_params))
        return -EFAULT;
=======
    copy_from_user(&params, user_params);
>>>>>>> 02704a73
    auto old_path = validate_and_copy_string_from_user(params.old_path);
    auto new_path = validate_and_copy_string_from_user(params.new_path);
    if (old_path.is_null() || new_path.is_null())
        return -EFAULT;
    return VFS::the().link(old_path, new_path, current_directory());
}

int Process::sys$unlink(const char* user_path, size_t path_length)
{
    REQUIRE_PROMISE(cpath);
    if (!validate_read(user_path, path_length))
        return -EFAULT;
    auto path = get_syscall_path_argument(user_path, path_length);
    if (path.is_error())
        return path.error();
    return VFS::the().unlink(path.value(), current_directory());
}

int Process::sys$symlink(const Syscall::SC_symlink_params* user_params)
{
    REQUIRE_PROMISE(cpath);
    Syscall::SC_symlink_params params;
    if (!validate_read_and_copy_typed(&params, user_params))
        return -EFAULT;
    auto target = get_syscall_path_argument(params.target);
    if (target.is_error())
        return target.error();
    auto linkpath = get_syscall_path_argument(params.linkpath);
    if (linkpath.is_error())
        return linkpath.error();
    return VFS::the().symlink(target.value(), linkpath.value(), current_directory());
}

KResultOr<String> Process::get_syscall_path_argument(const char* user_path, size_t path_length) const
{
    if (path_length == 0)
        return KResult(-EINVAL);
    if (path_length > PATH_MAX)
        return KResult(-ENAMETOOLONG);
    if (!validate_read(user_path, path_length))
        return KResult(-EFAULT);
    return copy_string_from_user(user_path, path_length);
}

KResultOr<String> Process::get_syscall_path_argument(const Syscall::StringArgument& path) const
{
    return get_syscall_path_argument(path.characters, path.length);
}

int Process::sys$rmdir(const char* user_path, size_t path_length)
{
    REQUIRE_PROMISE(cpath);
    auto path = get_syscall_path_argument(user_path, path_length);
    if (path.is_error())
        return path.error();
    return VFS::the().rmdir(path.value(), current_directory());
}

int Process::sys$chmod(const char* user_path, size_t path_length, mode_t mode)
{
    REQUIRE_PROMISE(fattr);
    auto path = get_syscall_path_argument(user_path, path_length);
    if (path.is_error())
        return path.error();
    return VFS::the().chmod(path.value(), mode, current_directory());
}

int Process::sys$fchmod(int fd, mode_t mode)
{
    REQUIRE_PROMISE(fattr);
    auto description = file_description(fd);
    if (!description)
        return -EBADF;
    return description->chmod(mode);
}

int Process::sys$fchown(int fd, uid_t uid, gid_t gid)
{
    REQUIRE_PROMISE(chown);
    auto description = file_description(fd);
    if (!description)
        return -EBADF;
    return description->chown(uid, gid);
}

int Process::sys$chown(const Syscall::SC_chown_params* user_params)
{
    REQUIRE_PROMISE(chown);
    Syscall::SC_chown_params params;
<<<<<<< HEAD
    if (!validate_read_and_copy_typed(&params, user_params))
        return -EFAULT;
=======
    copy_from_user(&params, user_params);
>>>>>>> 02704a73
    auto path = get_syscall_path_argument(params.path);
    if (path.is_error())
        return path.error();
    return VFS::the().chown(path.value(), params.uid, params.gid, current_directory());
}

void Process::finalize()
{
    ASSERT(current == g_finalizer);
    dbgprintf("Finalizing Process %s(%u)\n", m_name.characters(), m_pid);

    m_fds.clear();
    m_tty = nullptr;
    m_executable = nullptr;
    m_cwd = nullptr;
    m_root_directory = nullptr;
    m_root_directory_relative_to_global_root = nullptr;
    m_elf_loader = nullptr;

    disown_all_shared_buffers();
    {
        InterruptDisabler disabler;
        if (auto* parent_thread = Thread::from_tid(m_ppid)) {
            if (parent_thread->m_signal_action_data[SIGCHLD].flags & SA_NOCLDWAIT) {
                // NOTE: If the parent doesn't care about this process, let it go.
                m_ppid = 0;
            } else {
                parent_thread->send_signal(SIGCHLD, this);
            }
        }
    }

    m_dead = true;
}

void Process::die()
{
    // Let go of the TTY, otherwise a slave PTY may keep the master PTY from
    // getting an EOF when the last process using the slave PTY dies.
    // If the master PTY owner relies on an EOF to know when to wait() on a
    // slave owner, we have to allow the PTY pair to be torn down.
    m_tty = nullptr;

    if (m_tracer)
        m_tracer->set_dead();

    {
        // Tell the threads to unwind and die.
        InterruptDisabler disabler;
        for_each_thread([](Thread& thread) {
            thread.set_should_die();
            return IterationDecision::Continue;
        });
    }
}

size_t Process::amount_dirty_private() const
{
    // FIXME: This gets a bit more complicated for Regions sharing the same underlying VMObject.
    //        The main issue I'm thinking of is when the VMObject has physical pages that none of the Regions are mapping.
    //        That's probably a situation that needs to be looked at in general.
    size_t amount = 0;
    for (auto& region : m_regions) {
        if (!region.is_shared())
            amount += region.amount_dirty();
    }
    return amount;
}

size_t Process::amount_clean_inode() const
{
    HashTable<const InodeVMObject*> vmobjects;
    for (auto& region : m_regions) {
        if (region.vmobject().is_inode())
            vmobjects.set(&static_cast<const InodeVMObject&>(region.vmobject()));
    }
    size_t amount = 0;
    for (auto& vmobject : vmobjects)
        amount += vmobject->amount_clean();
    return amount;
}

size_t Process::amount_virtual() const
{
    size_t amount = 0;
    for (auto& region : m_regions) {
        amount += region.size();
    }
    return amount;
}

size_t Process::amount_resident() const
{
    // FIXME: This will double count if multiple regions use the same physical page.
    size_t amount = 0;
    for (auto& region : m_regions) {
        amount += region.amount_resident();
    }
    return amount;
}

size_t Process::amount_shared() const
{
    // FIXME: This will double count if multiple regions use the same physical page.
    // FIXME: It doesn't work at the moment, since it relies on PhysicalPage ref counts,
    //        and each PhysicalPage is only reffed by its VMObject. This needs to be refactored
    //        so that every Region contributes +1 ref to each of its PhysicalPages.
    size_t amount = 0;
    for (auto& region : m_regions) {
        amount += region.amount_shared();
    }
    return amount;
}

size_t Process::amount_purgeable_volatile() const
{
    size_t amount = 0;
    for (auto& region : m_regions) {
        if (region.vmobject().is_purgeable() && static_cast<const PurgeableVMObject&>(region.vmobject()).is_volatile())
            amount += region.amount_resident();
    }
    return amount;
}

size_t Process::amount_purgeable_nonvolatile() const
{
    size_t amount = 0;
    for (auto& region : m_regions) {
        if (region.vmobject().is_purgeable() && !static_cast<const PurgeableVMObject&>(region.vmobject()).is_volatile())
            amount += region.amount_resident();
    }
    return amount;
}

#define REQUIRE_PROMISE_FOR_SOCKET_DOMAIN(domain) \
    do {                                          \
        if (domain == AF_INET)                    \
            REQUIRE_PROMISE(inet);                \
        else if (domain == AF_LOCAL)              \
            REQUIRE_PROMISE(unix);                \
    } while (0)

int Process::sys$socket(int domain, int type, int protocol)
{
    REQUIRE_PROMISE_FOR_SOCKET_DOMAIN(domain);

    if ((type & SOCK_TYPE_MASK) == SOCK_RAW && !is_superuser())
        return -EACCES;
    int fd = alloc_fd();
    if (fd < 0)
        return fd;
    auto result = Socket::create(domain, type, protocol);
    if (result.is_error())
        return result.error();
    auto description = FileDescription::create(*result.value());
    description->set_readable(true);
    description->set_writable(true);
    unsigned flags = 0;
    if (type & SOCK_CLOEXEC)
        flags |= FD_CLOEXEC;
    if (type & SOCK_NONBLOCK)
        description->set_blocking(false);
    m_fds[fd].set(move(description), flags);
    return fd;
}

int Process::sys$bind(int sockfd, const sockaddr* address, socklen_t address_length)
{
    if (!validate_read(address, address_length))
        return -EFAULT;
    auto description = file_description(sockfd);
    if (!description)
        return -EBADF;
    if (!description->is_socket())
        return -ENOTSOCK;
    auto& socket = *description->socket();
    REQUIRE_PROMISE_FOR_SOCKET_DOMAIN(socket.domain());
    return socket.bind(address, address_length);
}

int Process::sys$listen(int sockfd, int backlog)
{
    auto description = file_description(sockfd);
    if (!description)
        return -EBADF;
    if (!description->is_socket())
        return -ENOTSOCK;
    auto& socket = *description->socket();
    REQUIRE_PROMISE_FOR_SOCKET_DOMAIN(socket.domain());
    if (socket.is_connected())
        return -EINVAL;
    return socket.listen(backlog);
}

int Process::sys$accept(int accepting_socket_fd, sockaddr* address, socklen_t* address_size)
{
    if (!validate_write_typed(address_size))
        return -EFAULT;
    SmapDisabler disabler;
    if (!validate_write(address, *address_size))
        return -EFAULT;
    int accepted_socket_fd = alloc_fd();
    if (accepted_socket_fd < 0)
        return accepted_socket_fd;
    auto accepting_socket_description = file_description(accepting_socket_fd);
    if (!accepting_socket_description)
        return -EBADF;
    if (!accepting_socket_description->is_socket())
        return -ENOTSOCK;
    auto& socket = *accepting_socket_description->socket();
    REQUIRE_PROMISE_FOR_SOCKET_DOMAIN(socket.domain());
    if (!socket.can_accept()) {
        if (accepting_socket_description->is_blocking()) {
            if (current->block<Thread::AcceptBlocker>(*accepting_socket_description) != Thread::BlockResult::WokeNormally)
                return -EINTR;
        } else {
            return -EAGAIN;
        }
    }
    auto accepted_socket = socket.accept();
    ASSERT(accepted_socket);
    bool success = accepted_socket->get_peer_address(address, address_size);
    ASSERT(success);
    auto accepted_socket_description = FileDescription::create(*accepted_socket);
    accepted_socket_description->set_readable(true);
    accepted_socket_description->set_writable(true);
    // NOTE: The accepted socket inherits fd flags from the accepting socket.
    //       I'm not sure if this matches other systems but it makes sense to me.
    accepted_socket_description->set_blocking(accepting_socket_description->is_blocking());
    m_fds[accepted_socket_fd].set(move(accepted_socket_description), m_fds[accepting_socket_fd].flags);

    // NOTE: Moving this state to Completed is what causes connect() to unblock on the client side.
    accepted_socket->set_setup_state(Socket::SetupState::Completed);
    return accepted_socket_fd;
}

int Process::sys$connect(int sockfd, const sockaddr* address, socklen_t address_size)
{
    if (!validate_read(address, address_size))
        return -EFAULT;
    int fd = alloc_fd();
    if (fd < 0)
        return fd;
    auto description = file_description(sockfd);
    if (!description)
        return -EBADF;
    if (!description->is_socket())
        return -ENOTSOCK;

    auto& socket = *description->socket();
    REQUIRE_PROMISE_FOR_SOCKET_DOMAIN(socket.domain());
    SmapDisabler disabler;
    return socket.connect(*description, address, address_size, description->is_blocking() ? ShouldBlock::Yes : ShouldBlock::No);
}

ssize_t Process::sys$sendto(const Syscall::SC_sendto_params* user_params)
{
    REQUIRE_PROMISE(stdio);
    Syscall::SC_sendto_params params;
    if (!validate_read_and_copy_typed(&params, user_params))
        return -EFAULT;

    int flags = params.flags;
    const sockaddr* addr = params.addr;
    socklen_t addr_length = params.addr_length;

    if (!validate(params.data))
        return -EFAULT;
    if (addr && !validate_read(addr, addr_length))
        return -EFAULT;
    auto description = file_description(params.sockfd);
    if (!description)
        return -EBADF;
    if (!description->is_socket())
        return -ENOTSOCK;
    SmapDisabler disabler;
    auto& socket = *description->socket();
    return socket.sendto(*description, params.data.data, params.data.size, flags, addr, addr_length);
}

ssize_t Process::sys$recvfrom(const Syscall::SC_recvfrom_params* user_params)
{
    REQUIRE_PROMISE(stdio);

    Syscall::SC_recvfrom_params params;
    if (!validate_read_and_copy_typed(&params, user_params))
        return -EFAULT;

    int flags = params.flags;
    sockaddr* addr = params.addr;
    socklen_t* addr_length = params.addr_length;

    SmapDisabler disabler;
    if (!validate(params.buffer))
        return -EFAULT;
    if (addr_length) {
        if (!validate_write_typed(addr_length))
            return -EFAULT;
        if (!validate_write(addr, *addr_length))
            return -EFAULT;
    } else if (addr) {
        return -EINVAL;
    }
    auto description = file_description(params.sockfd);
    if (!description)
        return -EBADF;
    if (!description->is_socket())
        return -ENOTSOCK;
    auto& socket = *description->socket();

    bool original_blocking = description->is_blocking();
    if (flags & MSG_DONTWAIT)
        description->set_blocking(false);

    auto nrecv = socket.recvfrom(*description, params.buffer.data, params.buffer.size, flags, addr, addr_length);
    if (flags & MSG_DONTWAIT)
        description->set_blocking(original_blocking);

    return nrecv;
}

int Process::sys$getsockname(int sockfd, sockaddr* addr, socklen_t* addrlen)
{
    if (!validate_read_typed(addrlen))
        return -EFAULT;

    SmapDisabler disabler;
    if (*addrlen <= 0)
        return -EINVAL;

    if (!validate_write(addr, *addrlen))
        return -EFAULT;

    auto description = file_description(sockfd);
    if (!description)
        return -EBADF;

    if (!description->is_socket())
        return -ENOTSOCK;

    auto& socket = *description->socket();
    REQUIRE_PROMISE_FOR_SOCKET_DOMAIN(socket.domain());
    if (!socket.get_local_address(addr, addrlen))
        return -EINVAL; // FIXME: Should this be another error? I'm not sure.

    return 0;
}

int Process::sys$getpeername(int sockfd, sockaddr* addr, socklen_t* addrlen)
{
    if (!validate_read_typed(addrlen))
        return -EFAULT;

    SmapDisabler disabler;

    if (*addrlen <= 0)
        return -EINVAL;

    if (!validate_write(addr, *addrlen))
        return -EFAULT;

    auto description = file_description(sockfd);
    if (!description)
        return -EBADF;

    if (!description->is_socket())
        return -ENOTSOCK;

    auto& socket = *description->socket();
    REQUIRE_PROMISE_FOR_SOCKET_DOMAIN(socket.domain());

    if (socket.setup_state() != Socket::SetupState::Completed)
        return -ENOTCONN;

    if (!socket.get_peer_address(addr, addrlen))
        return -EINVAL; // FIXME: Should this be another error? I'm not sure.

    return 0;
}

int Process::sys$sched_setparam(pid_t pid, const struct sched_param* param)
{
    REQUIRE_PROMISE(proc);
    if (!validate_read_typed(param))
        return -EFAULT;

    int desired_priority;
    copy_from_user(&desired_priority, &param->sched_priority, sizeof(desired_priority));

    InterruptDisabler disabler;
    auto* peer = this;
    if (pid != 0)
        peer = Process::from_pid(pid);

    if (!peer)
        return -ESRCH;

    if (!is_superuser() && m_euid != peer->m_uid && m_uid != peer->m_uid)
        return -EPERM;

    if (desired_priority < THREAD_PRIORITY_MIN || desired_priority > THREAD_PRIORITY_MAX)
        return -EINVAL;

    peer->any_thread().set_priority((u32)desired_priority);
    return 0;
}

int Process::sys$sched_getparam(pid_t pid, struct sched_param* param)
{
    REQUIRE_PROMISE(proc);
    if (!validate_write_typed(param))
        return -EFAULT;

    InterruptDisabler disabler;
    auto* peer = this;
    if (pid != 0)
        peer = Process::from_pid(pid);

    if (!peer)
        return -ESRCH;

    if (!is_superuser() && m_euid != peer->m_uid && m_uid != peer->m_uid)
        return -EPERM;

    // FIXME: This doesn't seem like the way to get the right thread!
    int priority = peer->any_thread().priority();
    copy_to_user(&param->sched_priority, &priority, sizeof(priority));
    return 0;
}

int Process::sys$getsockopt(const Syscall::SC_getsockopt_params* params)
{
    if (!validate_read_typed(params))
        return -EFAULT;

    SmapDisabler disabler;

    int sockfd = params->sockfd;
    int level = params->level;
    int option = params->option;
    void* value = params->value;
    socklen_t* value_size = params->value_size;

    if (!validate_write_typed(value_size))
        return -EFAULT;
    if (!validate_write(value, *value_size))
        return -EFAULT;
    auto description = file_description(sockfd);
    if (!description)
        return -EBADF;
    if (!description->is_socket())
        return -ENOTSOCK;
    auto& socket = *description->socket();
    REQUIRE_PROMISE_FOR_SOCKET_DOMAIN(socket.domain());
    return socket.getsockopt(*description, level, option, value, value_size);
}

int Process::sys$setsockopt(const Syscall::SC_setsockopt_params* params)
{
    if (!validate_read_typed(params))
        return -EFAULT;

    SmapDisabler disabler;

    int sockfd = params->sockfd;
    int level = params->level;
    int option = params->option;
    const void* value = params->value;
    socklen_t value_size = params->value_size;

    if (!validate_read(value, value_size))
        return -EFAULT;
    auto description = file_description(sockfd);
    if (!description)
        return -EBADF;
    if (!description->is_socket())
        return -ENOTSOCK;
    auto& socket = *description->socket();
    REQUIRE_PROMISE_FOR_SOCKET_DOMAIN(socket.domain());
    return socket.setsockopt(level, option, value, value_size);
}

void Process::disown_all_shared_buffers()
{
    LOCKER(shared_buffers().lock());
    Vector<SharedBuffer*, 32> buffers_to_disown;
    for (auto& it : shared_buffers().resource())
        buffers_to_disown.append(it.value.ptr());
    for (auto* shared_buffer : buffers_to_disown)
        shared_buffer->disown(m_pid);
}

int Process::sys$create_shared_buffer(int size, void** buffer)
{
    REQUIRE_PROMISE(shared_buffer);
    if (!size || size < 0)
        return -EINVAL;
    size = PAGE_ROUND_UP(size);
    if (!validate_write_typed(buffer))
        return -EFAULT;

    LOCKER(shared_buffers().lock());
    static int s_next_shared_buffer_id;
    int shared_buffer_id = ++s_next_shared_buffer_id;
    auto shared_buffer = make<SharedBuffer>(shared_buffer_id, size);
    shared_buffer->share_with(m_pid);

    void* address = shared_buffer->ref_for_process_and_get_address(*this);
    {
        SmapDisabler disabler;
        *buffer = address;
    }
    ASSERT((int)shared_buffer->size() >= size);
#ifdef SHARED_BUFFER_DEBUG
    kprintf("%s(%u): Created shared buffer %d @ %p (%u bytes, vmobject is %u)\n", name().characters(), pid(), shared_buffer_id, *buffer, size, shared_buffer->size());
#endif
    shared_buffers().resource().set(shared_buffer_id, move(shared_buffer));

    return shared_buffer_id;
}

int Process::sys$share_buffer_with(int shared_buffer_id, pid_t peer_pid)
{
    REQUIRE_PROMISE(shared_buffer);
    if (!peer_pid || peer_pid < 0 || peer_pid == m_pid)
        return -EINVAL;
    LOCKER(shared_buffers().lock());
    auto it = shared_buffers().resource().find(shared_buffer_id);
    if (it == shared_buffers().resource().end())
        return -EINVAL;
    auto& shared_buffer = *(*it).value;
    if (!shared_buffer.is_shared_with(m_pid))
        return -EPERM;
    {
        InterruptDisabler disabler;
        auto* peer = Process::from_pid(peer_pid);
        if (!peer)
            return -ESRCH;
    }
    shared_buffer.share_with(peer_pid);
    return 0;
}

int Process::sys$share_buffer_globally(int shared_buffer_id)
{
    REQUIRE_PROMISE(shared_buffer);
    LOCKER(shared_buffers().lock());
    auto it = shared_buffers().resource().find(shared_buffer_id);
    if (it == shared_buffers().resource().end())
        return -EINVAL;
    auto& shared_buffer = *(*it).value;
    if (!shared_buffer.is_shared_with(m_pid))
        return -EPERM;
    shared_buffer.share_globally();
    return 0;
}

int Process::sys$release_shared_buffer(int shared_buffer_id)
{
    REQUIRE_PROMISE(shared_buffer);
    LOCKER(shared_buffers().lock());
    auto it = shared_buffers().resource().find(shared_buffer_id);
    if (it == shared_buffers().resource().end())
        return -EINVAL;
    auto& shared_buffer = *(*it).value;
    if (!shared_buffer.is_shared_with(m_pid))
        return -EPERM;
#ifdef SHARED_BUFFER_DEBUG
    kprintf("%s(%u): Releasing shared buffer %d, buffer count: %u\n", name().characters(), pid(), shared_buffer_id, shared_buffers().resource().size());
#endif
    shared_buffer.deref_for_process(*this);
    return 0;
}

void* Process::sys$get_shared_buffer(int shared_buffer_id)
{
    REQUIRE_PROMISE(shared_buffer);
    LOCKER(shared_buffers().lock());
    auto it = shared_buffers().resource().find(shared_buffer_id);
    if (it == shared_buffers().resource().end())
        return (void*)-EINVAL;
    auto& shared_buffer = *(*it).value;
    if (!shared_buffer.is_shared_with(m_pid))
        return (void*)-EPERM;
#ifdef SHARED_BUFFER_DEBUG
    kprintf("%s(%u): Retaining shared buffer %d, buffer count: %u\n", name().characters(), pid(), shared_buffer_id, shared_buffers().resource().size());
#endif
    return shared_buffer.ref_for_process_and_get_address(*this);
}

int Process::sys$seal_shared_buffer(int shared_buffer_id)
{
    REQUIRE_PROMISE(shared_buffer);
    LOCKER(shared_buffers().lock());
    auto it = shared_buffers().resource().find(shared_buffer_id);
    if (it == shared_buffers().resource().end())
        return -EINVAL;
    auto& shared_buffer = *(*it).value;
    if (!shared_buffer.is_shared_with(m_pid))
        return -EPERM;
#ifdef SHARED_BUFFER_DEBUG
    kprintf("%s(%u): Sealing shared buffer %d\n", name().characters(), pid(), shared_buffer_id);
#endif
    shared_buffer.seal();
    return 0;
}

int Process::sys$get_shared_buffer_size(int shared_buffer_id)
{
    REQUIRE_PROMISE(shared_buffer);
    LOCKER(shared_buffers().lock());
    auto it = shared_buffers().resource().find(shared_buffer_id);
    if (it == shared_buffers().resource().end())
        return -EINVAL;
    auto& shared_buffer = *(*it).value;
    if (!shared_buffer.is_shared_with(m_pid))
        return -EPERM;
#ifdef SHARED_BUFFER_DEBUG
    kprintf("%s(%u): Get shared buffer %d size: %u\n", name().characters(), pid(), shared_buffer_id, shared_buffers().resource().size());
#endif
    return shared_buffer.size();
}

int Process::sys$set_shared_buffer_volatile(int shared_buffer_id, bool state)
{
    REQUIRE_PROMISE(shared_buffer);
    LOCKER(shared_buffers().lock());
    auto it = shared_buffers().resource().find(shared_buffer_id);
    if (it == shared_buffers().resource().end())
        return -EINVAL;
    auto& shared_buffer = *(*it).value;
    if (!shared_buffer.is_shared_with(m_pid))
        return -EPERM;
#ifdef SHARED_BUFFER_DEBUG
    kprintf("%s(%u): Set shared buffer %d volatile: %u\n", name().characters(), pid(), shared_buffer_id, state);
#endif
    if (!state) {
        bool was_purged = shared_buffer.vmobject().was_purged();
        shared_buffer.vmobject().set_volatile(state);
        shared_buffer.vmobject().set_was_purged(false);
        return was_purged ? 1 : 0;
    }
    shared_buffer.vmobject().set_volatile(true);
    return 0;
}

void Process::terminate_due_to_signal(u8 signal)
{
    ASSERT_INTERRUPTS_DISABLED();
    ASSERT(signal < 32);
    dbgprintf("terminate_due_to_signal %s(%u) <- %u\n", name().characters(), pid(), signal);
    m_termination_status = 0;
    m_termination_signal = signal;
    die();
}

void Process::send_signal(u8 signal, Process* sender)
{
    InterruptDisabler disabler;
    auto* thread = Thread::from_tid(m_pid);
    if (!thread)
        thread = &any_thread();
    thread->send_signal(signal, sender);
}

int Process::sys$create_thread(void* (*entry)(void*), void* argument, const Syscall::SC_create_thread_params* user_params)
{
    REQUIRE_PROMISE(thread);
    if (!validate_read((const void*)entry, sizeof(void*)))
        return -EFAULT;

    Syscall::SC_create_thread_params params;
    if (!validate_read_and_copy_typed(&params, user_params))
        return -EFAULT;

    unsigned detach_state = params.m_detach_state;
    int schedule_priority = params.m_schedule_priority;
    void* stack_location = params.m_stack_location;
    unsigned stack_size = params.m_stack_size;

    if (!validate_write(stack_location, stack_size))
        return -EFAULT;

    u32 user_stack_address = reinterpret_cast<u32>(stack_location) + stack_size;

    if (!MM.validate_user_stack(*this, VirtualAddress(user_stack_address - 4)))
        return -EFAULT;

    // FIXME: return EAGAIN if Thread::all_threads().size() is greater than PTHREAD_THREADS_MAX

    int requested_thread_priority = schedule_priority;
    if (requested_thread_priority < THREAD_PRIORITY_MIN || requested_thread_priority > THREAD_PRIORITY_MAX)
        return -EINVAL;

    bool is_thread_joinable = (0 == detach_state);

    // FIXME: Do something with guard pages?

    auto* thread = new Thread(*this);

    // We know this thread is not the main_thread,
    // So give it a unique name until the user calls $set_thread_name on it
    // length + 4 to give space for our extra junk at the end
    StringBuilder builder(m_name.length() + 4);
    builder.append(m_name);
    builder.appendf("[%d]", thread->tid());
    thread->set_name(builder.to_string());

    thread->set_priority(requested_thread_priority);
    thread->set_joinable(is_thread_joinable);

    auto& tss = thread->tss();
    tss.eip = (u32)entry;
    tss.eflags = 0x0202;
    tss.cr3 = page_directory().cr3();
    tss.esp = user_stack_address;

    // NOTE: The stack needs to be 16-byte aligned.
    thread->push_value_on_stack((u32)argument);
    thread->push_value_on_stack(0);

    thread->make_thread_specific_region({});
    thread->set_state(Thread::State::Runnable);
    return thread->tid();
}

void Process::sys$exit_thread(void* exit_value)
{
    REQUIRE_PROMISE(thread);
    cli();
    current->m_exit_value = exit_value;
    current->set_should_die();
    big_lock().unlock_if_locked();
    current->die_if_needed();
    ASSERT_NOT_REACHED();
}

int Process::sys$detach_thread(int tid)
{
    REQUIRE_PROMISE(thread);
    auto* thread = Thread::from_tid(tid);
    if (!thread || thread->pid() != pid())
        return -ESRCH;

    if (!thread->is_joinable())
        return -EINVAL;

    thread->set_joinable(false);
    return 0;
}

int Process::sys$join_thread(int tid, void** exit_value)
{
    REQUIRE_PROMISE(thread);
    if (exit_value && !validate_write_typed(exit_value))
        return -EFAULT;

    auto* thread = Thread::from_tid(tid);
    if (!thread || thread->pid() != pid())
        return -ESRCH;

    if (thread == current)
        return -EDEADLK;

    if (thread->m_joinee == current)
        return -EDEADLK;

    ASSERT(thread->m_joiner != current);
    if (thread->m_joiner)
        return -EINVAL;

    if (!thread->is_joinable())
        return -EINVAL;

    void* joinee_exit_value = nullptr;

    // NOTE: pthread_join() cannot be interrupted by signals. Only by death.
    for (;;) {
        auto result = current->block<Thread::JoinBlocker>(*thread, joinee_exit_value);
        if (result == Thread::BlockResult::InterruptedByDeath) {
            // NOTE: This cleans things up so that Thread::finalize() won't
            //       get confused about a missing joiner when finalizing the joinee.
            InterruptDisabler disabler;
            current->m_joinee->m_joiner = nullptr;
            current->m_joinee = nullptr;
            return 0;
        }
    }

    // NOTE: 'thread' is very possibly deleted at this point. Clear it just to be safe.
    thread = nullptr;

    if (exit_value)
        copy_to_user(exit_value, &joinee_exit_value, sizeof(joinee_exit_value));
    return 0;
}

int Process::sys$set_thread_name(int tid, const char* user_name, size_t user_name_length)
{
    REQUIRE_PROMISE(thread);
    auto name = validate_and_copy_string_from_user(user_name, user_name_length);
    if (name.is_null())
        return -EFAULT;

    const size_t max_thread_name_size = 64;
    if (name.length() > max_thread_name_size)
        return -EINVAL;

    auto* thread = Thread::from_tid(tid);
    if (!thread || thread->pid() != pid())
        return -ESRCH;

    thread->set_name(name);
    return 0;
}
int Process::sys$get_thread_name(int tid, char* buffer, size_t buffer_size)
{
    REQUIRE_PROMISE(thread);
    if (buffer_size == 0)
        return -EINVAL;

    if (!validate_write(buffer, buffer_size))
        return -EFAULT;

    auto* thread = Thread::from_tid(tid);
    if (!thread || thread->pid() != pid())
        return -ESRCH;

    if (thread->name().length() + 1 > (size_t)buffer_size)
        return -ENAMETOOLONG;

    copy_to_user(buffer, thread->name().characters(), thread->name().length() + 1);
    return 0;
}

int Process::sys$gettid()
{
    REQUIRE_PROMISE(stdio);
    return current->tid();
}

int Process::sys$donate(int tid)
{
    REQUIRE_PROMISE(stdio);
    if (tid < 0)
        return -EINVAL;
    InterruptDisabler disabler;
    auto* thread = Thread::from_tid(tid);
    if (!thread || thread->pid() != pid())
        return -ESRCH;
    Scheduler::donate_to(thread, "sys$donate");
    return 0;
}

int Process::sys$rename(const Syscall::SC_rename_params* user_params)
{
    REQUIRE_PROMISE(cpath);
    Syscall::SC_rename_params params;
    if (!validate_read_and_copy_typed(&params, user_params))
        return -EFAULT;
    auto old_path = get_syscall_path_argument(params.old_path);
    if (old_path.is_error())
        return old_path.error();
    auto new_path = get_syscall_path_argument(params.new_path);
    if (new_path.is_error())
        return new_path.error();
    return VFS::the().rename(old_path.value(), new_path.value(), current_directory());
}

int Process::sys$ftruncate(int fd, off_t length)
{
    REQUIRE_PROMISE(stdio);
    if (length < 0)
        return -EINVAL;
    auto description = file_description(fd);
    if (!description)
        return -EBADF;
    if (!description->is_writable())
        return -EBADF;
    return description->truncate(length);
}

int Process::sys$watch_file(const char* user_path, size_t path_length)
{
    REQUIRE_PROMISE(rpath);
    auto path = get_syscall_path_argument(user_path, path_length);
    if (path.is_error())
        return path.error();

    auto custody_or_error = VFS::the().resolve_path(path.value(), current_directory());
    if (custody_or_error.is_error())
        return custody_or_error.error();

    auto& custody = custody_or_error.value();
    auto& inode = custody->inode();

    if (!inode.fs().supports_watchers())
        return -ENOTSUP;

    int fd = alloc_fd();
    if (fd < 0)
        return fd;

    m_fds[fd].set(FileDescription::create(*InodeWatcher::create(inode)));
    m_fds[fd].description->set_readable(true);
    return fd;
}

int Process::sys$systrace(pid_t pid)
{
    REQUIRE_PROMISE(proc);
    InterruptDisabler disabler;
    auto* peer = Process::from_pid(pid);
    if (!peer)
        return -ESRCH;
    if (peer->uid() != m_euid)
        return -EACCES;
    int fd = alloc_fd();
    if (fd < 0)
        return fd;
    auto description = FileDescription::create(peer->ensure_tracer());
    description->set_readable(true);
    m_fds[fd].set(move(description), 0);
    return fd;
}

int Process::sys$halt()
{
    if (!is_superuser())
        return -EPERM;

    REQUIRE_NO_PROMISES;

    dbgprintf("acquiring FS locks...\n");
    FS::lock_all();
    dbgprintf("syncing mounted filesystems...\n");
    FS::sync();
    dbgprintf("attempting system shutdown...\n");
    IO::out16(0x604, 0x2000);

    return ESUCCESS;
}

int Process::sys$reboot()
{
    if (!is_superuser())
        return -EPERM;

    REQUIRE_NO_PROMISES;

    dbgprintf("acquiring FS locks...\n");
    FS::lock_all();
    dbgprintf("syncing mounted filesystems...\n");
    FS::sync();
    dbgprintf("attempting reboot via KB Controller...\n");
    IO::out8(0x64, 0xFE);

    return ESUCCESS;
}

int Process::sys$mount(const Syscall::SC_mount_params* user_params)
{
    if (!is_superuser())
        return -EPERM;

    REQUIRE_NO_PROMISES;

    Syscall::SC_mount_params params;
    if (!validate_read_and_copy_typed(&params, user_params))
        return -EFAULT;

    auto source = validate_and_copy_string_from_user(params.source);
    auto target = validate_and_copy_string_from_user(params.target);
    auto fs_type = validate_and_copy_string_from_user(params.fs_type);

    if (source.is_null() || target.is_null() || fs_type.is_null())
        return -EFAULT;

    dbg() << "mount " << fs_type << ": source " << source << " @ " << target;

    auto custody_or_error = VFS::the().resolve_path(target, current_directory());
    if (custody_or_error.is_error())
        return custody_or_error.error();

    auto& target_custody = custody_or_error.value();

    RefPtr<FS> fs;

    if (params.flags & MS_BIND) {
        // We're doing a bind mount.
        auto source_or_error = VFS::the().resolve_path(source, current_directory());
        if (source_or_error.is_error())
            return source_or_error.error();
        auto& source_custody = source_or_error.value();
        return VFS::the().bind_mount(source_custody, target_custody, params.flags);
    }

    if (fs_type == "ext2" || fs_type == "Ext2FS") {
        auto source_or_error = VFS::the().open(source, O_RDWR, 0, current_directory());
        if (source_or_error.is_error())
            return source_or_error.error();

        auto* device = source_or_error.value()->device();
        if (!device || !device->is_disk_device()) {
            dbg() << "mount: this is not a DiskDevice";
            return -ENODEV;
        }
        auto& disk_device = static_cast<DiskDevice&>(*device);

        dbg() << "mount: attempting to mount " << disk_device.absolute_path() << " on " << target;

        fs = Ext2FS::create(disk_device);
    } else if (fs_type == "proc" || fs_type == "ProcFS") {
        fs = ProcFS::create();
    } else if (fs_type == "devpts" || fs_type == "DevPtsFS") {
        fs = DevPtsFS::create();
    } else if (fs_type == "tmp" || fs_type == "TmpFS") {
        fs = TmpFS::create();
    } else {
        return -ENODEV;
    }

    if (!fs->initialize()) {
        dbg() << "mount: failed to initialize " << fs_type << " filesystem on " << source;
        return -ENODEV;
    }

    auto result = VFS::the().mount(fs.release_nonnull(), target_custody, params.flags);
    dbg() << "mount: successfully mounted " << source << " on " << target;
    return result;
}

int Process::sys$umount(const char* user_mountpoint, size_t mountpoint_length)
{
    if (!is_superuser())
        return -EPERM;

    REQUIRE_NO_PROMISES;

    if (!validate_read(user_mountpoint, mountpoint_length))
        return -EFAULT;

    auto mountpoint = get_syscall_path_argument(user_mountpoint, mountpoint_length);
    if (mountpoint.is_error())
        return mountpoint.error();

    auto metadata_or_error = VFS::the().lookup_metadata(mountpoint.value(), current_directory());
    if (metadata_or_error.is_error())
        return metadata_or_error.error();

    auto guest_inode_id = metadata_or_error.value().inode;
    return VFS::the().unmount(guest_inode_id);
}

ProcessTracer& Process::ensure_tracer()
{
    if (!m_tracer)
        m_tracer = ProcessTracer::create(m_pid);
    return *m_tracer;
}

void Process::FileDescriptionAndFlags::clear()
{
    description = nullptr;
    flags = 0;
}

void Process::FileDescriptionAndFlags::set(NonnullRefPtr<FileDescription>&& d, u32 f)
{
    description = move(d);
    flags = f;
}

int Process::sys$mknod(const Syscall::SC_mknod_params* user_params)
{
    REQUIRE_PROMISE(dpath);
    Syscall::SC_mknod_params params;
    if (!validate_read_and_copy_typed(&params, user_params))
        return -EFAULT;
    if (!is_superuser() && !is_regular_file(params.mode) && !is_fifo(params.mode) && !is_socket(params.mode))
        return -EPERM;
    auto path = get_syscall_path_argument(params.path);
    if (path.is_error())
        return path.error();
    return VFS::the().mknod(path.value(), params.mode & ~umask(), params.dev, current_directory());
}

int Process::sys$dump_backtrace()
{
    dump_backtrace();
    return 0;
}

int Process::sys$dbgputch(u8 ch)
{
    IO::out8(0xe9, ch);
    return 0;
}

int Process::sys$dbgputstr(const u8* characters, int length)
{
    if (!length)
        return 0;
    if (!validate_read(characters, length))
        return -EFAULT;
    SmapDisabler disabler;
    for (int i = 0; i < length; ++i)
        IO::out8(0xe9, characters[i]);
    return 0;
}

KBuffer Process::backtrace(ProcessInspectionHandle& handle) const
{
    KBufferBuilder builder;
    for_each_thread([&](Thread& thread) {
        builder.appendf("Thread %d (%s):\n", thread.tid(), thread.name().characters());
        builder.append(thread.backtrace(handle));
        return IterationDecision::Continue;
    });
    return builder.build();
}

int Process::sys$set_process_icon(int icon_id)
{
    REQUIRE_PROMISE(shared_buffer);
    LOCKER(shared_buffers().lock());
    auto it = shared_buffers().resource().find(icon_id);
    if (it == shared_buffers().resource().end())
        return -EINVAL;
    auto& shared_buffer = *(*it).value;
    if (!shared_buffer.is_shared_with(m_pid))
        return -EPERM;
    m_icon_id = icon_id;
    return 0;
}

int Process::sys$get_process_name(char* buffer, int buffer_size)
{
    REQUIRE_PROMISE(stdio);
    if (buffer_size <= 0)
        return -EINVAL;

    if (!validate_write(buffer, buffer_size))
        return -EFAULT;

    if (m_name.length() + 1 > (size_t)buffer_size)
        return -ENAMETOOLONG;

    copy_to_user(buffer, m_name.characters(), m_name.length() + 1);
    return 0;
}

// We don't use the flag yet, but we could use it for distinguishing
// random source like Linux, unlike the OpenBSD equivalent. However, if we
// do, we should be able of the caveats that Linux has dealt with.
int Process::sys$getrandom(void* buffer, size_t buffer_size, unsigned int flags __attribute__((unused)))
{
    REQUIRE_PROMISE(stdio);
    if (buffer_size <= 0)
        return -EINVAL;

    if (!validate_write(buffer, buffer_size))
        return -EFAULT;

    SmapDisabler disabler;
    get_good_random_bytes((u8*)buffer, buffer_size);
    return 0;
}

int Process::sys$setkeymap(const Syscall::SC_setkeymap_params* user_params)
{
    if (!is_superuser())
        return -EPERM;

    REQUIRE_NO_PROMISES;
    Syscall::SC_setkeymap_params params;
    if (!validate_read_and_copy_typed(&params, user_params))
        return -EFAULT;

    const char* map = params.map;
    const char* shift_map = params.shift_map;
    const char* alt_map = params.alt_map;
    const char* altgr_map = params.altgr_map;

    if (!validate_read(map, 0x80))
        return -EFAULT;
    if (!validate_read(shift_map, 0x80))
        return -EFAULT;
    if (!validate_read(alt_map, 0x80))
        return -EFAULT;
    if (!validate_read(altgr_map, 0x80))
        return -EFAULT;

    KeyboardDevice::the().set_maps(map, shift_map, alt_map, altgr_map);
    return 0;
}

int Process::sys$clock_gettime(clockid_t clock_id, timespec* ts)
{
    REQUIRE_PROMISE(stdio);
    if (!validate_write_typed(ts))
        return -EFAULT;

    SmapDisabler disabler;
    switch (clock_id) {
    case CLOCK_MONOTONIC:
        ts->tv_sec = g_uptime / TICKS_PER_SECOND;
        ts->tv_nsec = (g_uptime % TICKS_PER_SECOND) * 1000000;
        break;
    default:
        return -EINVAL;
    }

    return 0;
}

int Process::sys$clock_nanosleep(const Syscall::SC_clock_nanosleep_params* user_params)
{
    REQUIRE_PROMISE(stdio);

    Syscall::SC_clock_nanosleep_params params;
    if (!validate_read_and_copy_typed(&params, user_params))
        return -EFAULT;

    if (params.requested_sleep && !validate_read_typed(params.requested_sleep))
        return -EFAULT;

    timespec requested_sleep;
    copy_from_user(&requested_sleep, params.requested_sleep);

    if (params.remaining_sleep && !validate_write_typed(params.remaining_sleep))
        return -EFAULT;

    bool is_absolute = params.flags & TIMER_ABSTIME;

    switch (params.clock_id) {
    case CLOCK_MONOTONIC: {
        u64 wakeup_time;
        if (is_absolute) {
            u64 time_to_wake = (requested_sleep.tv_sec * 1000 + requested_sleep.tv_nsec / 1000000);
            wakeup_time = current->sleep_until(time_to_wake);
        } else {
            u32 ticks_to_sleep = (requested_sleep.tv_sec * 1000 + requested_sleep.tv_nsec / 1000000);
            if (!ticks_to_sleep)
                return 0;
            wakeup_time = current->sleep(ticks_to_sleep);
        }
        if (wakeup_time > g_uptime) {
            u32 ticks_left = wakeup_time - g_uptime;
            if (!is_absolute && params.remaining_sleep) {
                timespec remaining_sleep;
                memset(&remaining_sleep, 0, sizeof(timespec));
                remaining_sleep.tv_sec = ticks_left / TICKS_PER_SECOND;
                ticks_left -= remaining_sleep.tv_sec * TICKS_PER_SECOND;
                remaining_sleep.tv_nsec = ticks_left * 1000000;
                copy_to_user(params.remaining_sleep, &remaining_sleep);
            }
            return -EINTR;
        }
        return 0;
    }
    default:
        return -EINVAL;
    }
}

int Process::sys$sync()
{
    REQUIRE_PROMISE(stdio);
    VFS::the().sync();
    return 0;
}

int Process::sys$yield()
{
    REQUIRE_PROMISE(stdio);
    current->yield_without_holding_big_lock();
    return 0;
}

int Process::sys$beep()
{
    PCSpeaker::tone_on(440);
    u64 wakeup_time = current->sleep(100);
    PCSpeaker::tone_off();
    if (wakeup_time > g_uptime)
        return -EINTR;
    return 0;
}

int Process::sys$module_load(const char* user_path, size_t path_length)
{
    if (!is_superuser())
        return -EPERM;

    REQUIRE_NO_PROMISES;

    auto path = get_syscall_path_argument(user_path, path_length);
    if (path.is_error())
        return path.error();
    auto description_or_error = VFS::the().open(path.value(), 0, 0, current_directory());
    if (description_or_error.is_error())
        return description_or_error.error();
    auto& description = description_or_error.value();
    auto payload = description->read_entire_file();
    auto storage = KBuffer::create_with_size(payload.size());
    memcpy(storage.data(), payload.data(), payload.size());
    payload.clear();

    auto elf_image = make<ELFImage>(storage.data(), storage.size());
    if (!elf_image->parse())
        return -ENOEXEC;

    HashMap<String, u8*> section_storage_by_name;

    auto module = make<Module>();

    elf_image->for_each_section_of_type(SHT_PROGBITS, [&](const ELFImage::Section& section) {
        auto section_storage = KBuffer::copy(section.raw_data(), section.size(), Region::Access::Read | Region::Access::Write | Region::Access::Execute);
        section_storage_by_name.set(section.name(), section_storage.data());
        module->sections.append(move(section_storage));
        return IterationDecision::Continue;
    });

    bool missing_symbols = false;

    elf_image->for_each_section_of_type(SHT_PROGBITS, [&](const ELFImage::Section& section) {
        auto* section_storage = section_storage_by_name.get(section.name()).value_or(nullptr);
        ASSERT(section_storage);
        section.relocations().for_each_relocation([&](const ELFImage::Relocation& relocation) {
            auto& patch_ptr = *reinterpret_cast<ptrdiff_t*>(section_storage + relocation.offset());
            switch (relocation.type()) {
            case R_386_PC32: {
                // PC-relative relocation
                dbg() << "PC-relative relocation: " << relocation.symbol().name();
                u32 symbol_address = address_for_kernel_symbol(relocation.symbol().name());
                if (symbol_address == 0)
                    missing_symbols = true;
                dbg() << "   Symbol address: " << (void*)symbol_address;
                ptrdiff_t relative_offset = (char*)symbol_address - ((char*)&patch_ptr + 4);
                patch_ptr = relative_offset;
                break;
            }
            case R_386_32: // Absolute relocation
                dbg() << "Absolute relocation: '" << relocation.symbol().name() << "' value:" << relocation.symbol().value() << ", index:" << relocation.symbol_index();

                if (relocation.symbol().bind() == STB_LOCAL) {
                    auto* section_storage_containing_symbol = section_storage_by_name.get(relocation.symbol().section().name()).value_or(nullptr);
                    ASSERT(section_storage_containing_symbol);
                    u32 symbol_address = (ptrdiff_t)(section_storage_containing_symbol + relocation.symbol().value());
                    if (symbol_address == 0)
                        missing_symbols = true;
                    dbg() << "   Symbol address: " << (void*)symbol_address;
                    patch_ptr += symbol_address;
                } else if (relocation.symbol().bind() == STB_GLOBAL) {
                    u32 symbol_address = address_for_kernel_symbol(relocation.symbol().name());
                    if (symbol_address == 0)
                        missing_symbols = true;
                    dbg() << "   Symbol address: " << (void*)symbol_address;
                    patch_ptr += symbol_address;
                } else {
                    ASSERT_NOT_REACHED();
                }
                break;
            }
            return IterationDecision::Continue;
        });

        return IterationDecision::Continue;
    });

    if (missing_symbols)
        return -ENOENT;

    auto* text_base = section_storage_by_name.get(".text").value_or(nullptr);
    if (!text_base) {
        dbg() << "No .text section found in module!";
        return -EINVAL;
    }

    elf_image->for_each_symbol([&](const ELFImage::Symbol& symbol) {
        dbg() << " - " << symbol.type() << " '" << symbol.name() << "' @ " << (void*)symbol.value() << ", size=" << symbol.size();
        if (!strcmp(symbol.name(), "module_init")) {
            module->module_init = (ModuleInitPtr)(text_base + symbol.value());
        } else if (!strcmp(symbol.name(), "module_fini")) {
            module->module_fini = (ModuleFiniPtr)(text_base + symbol.value());
        } else if (!strcmp(symbol.name(), "module_name")) {
            const u8* storage = section_storage_by_name.get(symbol.section().name()).value_or(nullptr);
            if (storage)
                module->name = String((const char*)(storage + symbol.value()));
        }
        return IterationDecision::Continue;
    });

    if (!module->module_init)
        return -EINVAL;

    if (g_modules->contains(module->name)) {
        dbg() << "a module with the name " << module->name << " is already loaded; please unload it first";
        return -EEXIST;
    }

    module->module_init();

    auto name = module->name;
    g_modules->set(name, move(module));

    return 0;
}

int Process::sys$module_unload(const char* user_name, size_t name_length)
{
    if (!is_superuser())
        return -EPERM;

    REQUIRE_NO_PROMISES;

    auto module_name = validate_and_copy_string_from_user(user_name, name_length);
    if (module_name.is_null())
        return -EFAULT;

    auto it = g_modules->find(module_name);
    if (it == g_modules->end())
        return -ENOENT;

    if (it->value->module_fini)
        it->value->module_fini();

    g_modules->remove(it);
    return 0;
}

int Process::sys$profiling_enable(pid_t pid)
{
    REQUIRE_NO_PROMISES;
    InterruptDisabler disabler;
    auto* process = Process::from_pid(pid);
    if (!process)
        return -ESRCH;
    if (!is_superuser() && process->uid() != m_uid)
        return -EPERM;
    Profiling::start(*process);
    process->set_profiling(true);
    return 0;
}

int Process::sys$profiling_disable(pid_t pid)
{
    InterruptDisabler disabler;
    auto* process = Process::from_pid(pid);
    if (!process)
        return -ESRCH;
    if (!is_superuser() && process->uid() != m_uid)
        return -EPERM;
    process->set_profiling(false);
    Profiling::stop();
    return 0;
}

void* Process::sys$get_kernel_info_page()
{
    REQUIRE_PROMISE(stdio);
    return s_info_page_address_for_userspace.as_ptr();
}

Thread& Process::any_thread()
{
    Thread* found_thread = nullptr;
    for_each_thread([&](auto& thread) {
        found_thread = &thread;
        return IterationDecision::Break;
    });
    ASSERT(found_thread);
    return *found_thread;
}

WaitQueue& Process::futex_queue(i32* userspace_address)
{
    auto& queue = m_futex_queues.ensure((u32)userspace_address);
    if (!queue)
        queue = make<WaitQueue>();
    return *queue;
}

int Process::sys$futex(const Syscall::SC_futex_params* user_params)
{
    REQUIRE_PROMISE(thread);

    Syscall::SC_futex_params params;
<<<<<<< HEAD
    if (!validate_read_and_copy_typed(&params, user_params))
        return -EFAULT;
=======
    copy_from_user(&params, user_params);
>>>>>>> 02704a73

    i32* userspace_address = params.userspace_address;
    int futex_op = params.futex_op;
    i32 value = params.val;
    const timespec* user_timeout = params.timeout;

    if (!validate_read_typed(userspace_address))
        return -EFAULT;

    if (user_timeout && !validate_read_typed(user_timeout))
        return -EFAULT;

    timespec timeout { 0, 0 };
    if (user_timeout)
        copy_from_user(&timeout, user_timeout);

    i32 user_value;

    switch (futex_op) {
    case FUTEX_WAIT:
        copy_from_user(&user_value, userspace_address);
        if (user_value != value)
            return -EAGAIN;
        // FIXME: This is supposed to be interruptible by a signal, but right now WaitQueue cannot be interrupted.
        // FIXME: Support timeout!
        current->wait_on(futex_queue(userspace_address));
        break;
    case FUTEX_WAKE:
        if (value == 0)
            return 0;
        if (value == 1) {
            futex_queue(userspace_address).wake_one();
        } else {
            // FIXME: Wake exactly (value) waiters.
            futex_queue(userspace_address).wake_all();
        }
        break;
    }

    return 0;
}

int Process::sys$set_thread_boost(int tid, int amount)
{
    REQUIRE_PROMISE(proc);
    if (amount < 0 || amount > 20)
        return -EINVAL;
    InterruptDisabler disabler;
    auto* thread = Thread::from_tid(tid);
    if (!thread)
        return -ESRCH;
    if (thread->state() == Thread::State::Dead || thread->state() == Thread::State::Dying)
        return -ESRCH;
    if (!is_superuser() && thread->process().uid() != euid())
        return -EPERM;
    thread->set_priority_boost(amount);
    return 0;
}

int Process::sys$set_process_boost(pid_t pid, int amount)
{
    REQUIRE_PROMISE(proc);
    if (amount < 0 || amount > 20)
        return -EINVAL;
    InterruptDisabler disabler;
    auto* process = Process::from_pid(pid);
    if (!process || process->is_dead())
        return -ESRCH;
    if (!is_superuser() && process->uid() != euid())
        return -EPERM;
    process->m_priority_boost = amount;
    return 0;
}

int Process::sys$chroot(const char* user_path, size_t path_length, int mount_flags)
{
    if (!is_superuser())
        return -EPERM;
    REQUIRE_PROMISE(chroot);
    auto path = get_syscall_path_argument(user_path, path_length);
    if (path.is_error())
        return path.error();
    auto directory_or_error = VFS::the().open_directory(path.value(), current_directory());
    if (directory_or_error.is_error())
        return directory_or_error.error();
    auto directory = directory_or_error.value();
    m_root_directory_relative_to_global_root = directory;
    int chroot_mount_flags = mount_flags == -1 ? directory->mount_flags() : mount_flags;
    set_root_directory(Custody::create(nullptr, "", directory->inode(), chroot_mount_flags));
    return 0;
}

Custody& Process::root_directory()
{
    if (!m_root_directory)
        m_root_directory = VFS::the().root_custody();
    return *m_root_directory;
}

Custody& Process::root_directory_relative_to_global_root()
{
    if (!m_root_directory_relative_to_global_root)
        m_root_directory_relative_to_global_root = root_directory();
    return *m_root_directory_relative_to_global_root;
}

void Process::set_root_directory(const Custody& root)
{
    m_root_directory = root;
}

int Process::sys$pledge(const Syscall::SC_pledge_params* user_params)
{
    Syscall::SC_pledge_params params;
    if (!validate_read_and_copy_typed(&params, user_params))
        return -EFAULT;

    if (params.promises.length > 1024 || params.execpromises.length > 1024)
        return -E2BIG;

    String promises;
    if (params.promises.characters) {
        promises = validate_and_copy_string_from_user(params.promises);
        if (promises.is_null())
            return -EFAULT;
    }

    String execpromises;
    if (params.execpromises.characters) {
        execpromises = validate_and_copy_string_from_user(params.execpromises);
        if (execpromises.is_null())
            return -EFAULT;
    }

    auto parse_pledge = [&](auto& pledge_spec, u32& mask) {
        auto parts = pledge_spec.split_view(' ');
        for (auto& part : parts) {
#define __ENUMERATE_PLEDGE_PROMISE(x)   \
    if (part == #x) {                   \
        mask |= (1u << (u32)Pledge::x); \
        continue;                       \
    }
            ENUMERATE_PLEDGE_PROMISES
#undef __ENUMERATE_PLEDGE_PROMISE
            if (part == "dns") {
                // "dns" is an alias for "unix" since DNS queries go via LookupServer
                mask |= (1u << (u32)Pledge::unix);
                continue;
            }
            return false;
        }
        return true;
    };

    if (!promises.is_null()) {
        u32 new_promises = 0;
        if (!parse_pledge(promises, new_promises))
            return -EINVAL;
        if (m_promises && (!new_promises || new_promises & ~m_promises))
            return -EPERM;
        m_promises = new_promises;
    }

    if (!execpromises.is_null()) {
        u32 new_execpromises = 0;
        if (!parse_pledge(execpromises, new_execpromises))
            return -EINVAL;
        if (m_execpromises && (!new_execpromises || new_execpromises & ~m_execpromises))
            return -EPERM;
        m_execpromises = new_execpromises;
    }

    return 0;
}<|MERGE_RESOLUTION|>--- conflicted
+++ resolved
@@ -215,12 +215,8 @@
     REQUIRE_PROMISE(stdio);
 
     Syscall::SC_set_mmap_name_params params;
-<<<<<<< HEAD
     if (!validate_read_and_copy_typed(&params, user_params))
         return -EFAULT;
-=======
-    copy_from_user(&params, user_params);
->>>>>>> 02704a73
 
     auto name = validate_and_copy_string_from_user(params.name);
     if (name.is_null())
@@ -288,12 +284,8 @@
     REQUIRE_PROMISE(stdio);
 
     Syscall::SC_mmap_params params;
-<<<<<<< HEAD
     if (!validate_read_and_copy_typed(&params, user_params))
         return (void*)-EFAULT;
-=======
-    copy_from_user(&params, user_params);
->>>>>>> 02704a73
 
     void* addr = (void*)params.addr;
     size_t size = params.size;
@@ -939,10 +931,6 @@
     Syscall::SC_execve_params params;
     if (!validate_read_and_copy_typed(&params, user_params))
         return -EFAULT;
-<<<<<<< HEAD
-=======
-    copy_from_user(&params, user_params);
->>>>>>> 02704a73
 
     if (params.arguments.length > ARG_MAX || params.environment.length > ARG_MAX)
         return -E2BIG;
@@ -1638,12 +1626,8 @@
     REQUIRE_PROMISE(rpath);
 
     Syscall::SC_readlink_params params;
-<<<<<<< HEAD
     if (!validate_read_and_copy_typed(&params, user_params))
         return -EFAULT;
-=======
-    copy_from_user(&params, user_params);
->>>>>>> 02704a73
 
     if (!validate(params.buffer))
         return -EFAULT;
@@ -1731,11 +1715,6 @@
     if (!validate_read_and_copy_typed(&params, user_params))
         return -EFAULT;
 
-<<<<<<< HEAD
-=======
-    Syscall::SC_open_params params;
-    copy_from_user(&params, user_params);
->>>>>>> 02704a73
     auto options = params.options;
     auto mode = params.mode;
 
@@ -1777,11 +1756,6 @@
     if (!validate_read_and_copy_typed(&params, user_params))
         return -EFAULT;
 
-<<<<<<< HEAD
-=======
-    Syscall::SC_openat_params params;
-    copy_from_user(&params, user_params);
->>>>>>> 02704a73
     int dirfd = params.dirfd;
     int options = params.options;
     u16 mode = params.mode;
@@ -2475,12 +2449,8 @@
     REQUIRE_PROMISE(rpath);
 
     Syscall::SC_realpath_params params;
-<<<<<<< HEAD
     if (!validate_read_and_copy_typed(&params, user_params))
         return -EFAULT;
-=======
-    copy_from_user(&params, user_params);
->>>>>>> 02704a73
 
     if (!validate_write(params.buffer.data, params.buffer.size))
         return -EFAULT;
@@ -2681,12 +2651,8 @@
 {
     REQUIRE_PROMISE(cpath);
     Syscall::SC_link_params params;
-<<<<<<< HEAD
     if (!validate_read_and_copy_typed(&params, user_params))
         return -EFAULT;
-=======
-    copy_from_user(&params, user_params);
->>>>>>> 02704a73
     auto old_path = validate_and_copy_string_from_user(params.old_path);
     auto new_path = validate_and_copy_string_from_user(params.new_path);
     if (old_path.is_null() || new_path.is_null())
@@ -2776,12 +2742,8 @@
 {
     REQUIRE_PROMISE(chown);
     Syscall::SC_chown_params params;
-<<<<<<< HEAD
     if (!validate_read_and_copy_typed(&params, user_params))
         return -EFAULT;
-=======
-    copy_from_user(&params, user_params);
->>>>>>> 02704a73
     auto path = get_syscall_path_argument(params.path);
     if (path.is_error())
         return path.error();
@@ -4271,12 +4233,8 @@
     REQUIRE_PROMISE(thread);
 
     Syscall::SC_futex_params params;
-<<<<<<< HEAD
     if (!validate_read_and_copy_typed(&params, user_params))
         return -EFAULT;
-=======
-    copy_from_user(&params, user_params);
->>>>>>> 02704a73
 
     i32* userspace_address = params.userspace_address;
     int futex_op = params.futex_op;

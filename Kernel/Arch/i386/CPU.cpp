--- conflicted
+++ resolved
@@ -450,24 +450,14 @@
 
 UNMAP_AFTER_INIT void register_interrupt_handler(u8 index, void (*handler)())
 {
-<<<<<<< HEAD
-    s_idt[index].low = 0x00080000 | LSW((FlatPtr)(handler));
+    s_idt[index].low = 0x00080000 | LSW(reinterpret_cast<FlatPtr>(handler));
     s_idt[index].high = (reinterpret_cast<FlatPtr>(handler) & 0xffff0000) | 0x8e00;
-=======
-    s_idt[index].low = 0x00080000 | LSW((f));
-    s_idt[index].high = (reinterpret_cast<u32>(f) & 0xffff0000) | 0x8e00;
->>>>>>> 6f2db44b
 }
 
 UNMAP_AFTER_INIT void register_user_callable_interrupt_handler(u8 index, void (*handler)())
 {
-<<<<<<< HEAD
-    s_idt[index].low = 0x00080000 | LSW(((FlatPtr)handler));
+    s_idt[index].low = 0x00080000 | LSW(reinterpret_cast<FlatPtr>(handler));
     s_idt[index].high = (reinterpret_cast<FlatPtr>(handler) & 0xffff0000) | 0xef00;
-=======
-    s_idt[index].low = 0x00080000 | LSW((f));
-    s_idt[index].high = (reinterpret_cast<u32>(f) & 0xffff0000) | 0xef00;
->>>>>>> 6f2db44b
 }
 
 UNMAP_AFTER_INIT void flush_idt()

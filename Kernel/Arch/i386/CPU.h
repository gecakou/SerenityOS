/*
 * Copyright (c) 2018-2021, Andreas Kling <kling@serenityos.org>
 * All rights reserved.
 *
 * Redistribution and use in source and binary forms, with or without
 * modification, are permitted provided that the following conditions are met:
 *
 * 1. Redistributions of source code must retain the above copyright notice, this
 *    list of conditions and the following disclaimer.
 *
 * 2. Redistributions in binary form must reproduce the above copyright notice,
 *    this list of conditions and the following disclaimer in the documentation
 *    and/or other materials provided with the distribution.
 *
 * THIS SOFTWARE IS PROVIDED BY THE COPYRIGHT HOLDERS AND CONTRIBUTORS "AS IS"
 * AND ANY EXPRESS OR IMPLIED WARRANTIES, INCLUDING, BUT NOT LIMITED TO, THE
 * IMPLIED WARRANTIES OF MERCHANTABILITY AND FITNESS FOR A PARTICULAR PURPOSE ARE
 * DISCLAIMED. IN NO EVENT SHALL THE COPYRIGHT HOLDER OR CONTRIBUTORS BE LIABLE
 * FOR ANY DIRECT, INDIRECT, INCIDENTAL, SPECIAL, EXEMPLARY, OR CONSEQUENTIAL
 * DAMAGES (INCLUDING, BUT NOT LIMITED TO, PROCUREMENT OF SUBSTITUTE GOODS OR
 * SERVICES; LOSS OF USE, DATA, OR PROFITS; OR BUSINESS INTERRUPTION) HOWEVER
 * CAUSED AND ON ANY THEORY OF LIABILITY, WHETHER IN CONTRACT, STRICT LIABILITY,
 * OR TORT (INCLUDING NEGLIGENCE OR OTHERWISE) ARISING IN ANY WAY OUT OF THE USE
 * OF THIS SOFTWARE, EVEN IF ADVISED OF THE POSSIBILITY OF SUCH DAMAGE.
 */

#pragma once

#include <AK/Atomic.h>
#include <AK/Badge.h>
#include <AK/Noncopyable.h>
#include <AK/Vector.h>
#include <Kernel/PhysicalAddress.h>
#include <Kernel/VirtualAddress.h>
#include <LibC/sys/arch/i386/regs.h>

#define READONLY_AFTER_INIT __attribute__((section(".ro_after_init")))
#define UNMAP_AFTER_INIT NEVER_INLINE __attribute__((section(".unmap_after_init")))

#define PAGE_SIZE 4096
#define GENERIC_INTERRUPT_HANDLERS_COUNT (256 - IRQ_VECTOR_BASE)
#define PAGE_MASK (static_cast<FlatPtr>(0xfffff000u))

namespace Kernel {

class MemoryManager;
class PageDirectory;
class PageTableEntry;

static constexpr u32 safe_eflags_mask = 0xdff;
static constexpr u32 iopl_mask = 3u << 12;

inline u32 get_iopl_from_eflags(u32 eflags)
{
    return (eflags & iopl_mask) >> 12;
}

struct [[gnu::packed]] DescriptorTablePointer
{
    u16 limit;
    void* address;
};

struct [[gnu::packed]] TSS32
{
    u16 backlink, __blh;
    u32 esp0;
    u16 ss0, __ss0h;
    u32 esp1;
    u16 ss1, __ss1h;
    u32 esp2;
    u16 ss2, __ss2h;
    u32 cr3, eip, eflags;
    u32 eax, ecx, edx, ebx, esp, ebp, esi, edi;
    u16 es, __esh;
    u16 cs, __csh;
    u16 ss, __ssh;
    u16 ds, __dsh;
    u16 fs, __fsh;
    u16 gs, __gsh;
    u16 ldt, __ldth;
    u16 trace, iomapbase;
};

union [[gnu::packed]] Descriptor
{
    struct {
        u16 limit_lo;
        u16 base_lo;
        u8 base_hi;
        u8 type : 4;
        u8 descriptor_type : 1;
        u8 dpl : 2;
        u8 segment_present : 1;
        u8 limit_hi : 4;
        u8 : 1;
        u8 zero : 1;
        u8 operation_size : 1;
        u8 granularity : 1;
        u8 base_hi2;
    };
    struct {
        u32 low;
        u32 high;
    };

    enum Type {
        Invalid = 0,
        AvailableTSS_16bit = 0x1,
        LDT = 0x2,
        BusyTSS_16bit = 0x3,
        CallGate_16bit = 0x4,
        TaskGate = 0x5,
        InterruptGate_16bit = 0x6,
        TrapGate_16bit = 0x7,
        AvailableTSS_32bit = 0x9,
        BusyTSS_32bit = 0xb,
        CallGate_32bit = 0xc,
        InterruptGate_32bit = 0xe,
        TrapGate_32bit = 0xf,
    };

    VirtualAddress base() const
    {
        FlatPtr base = base_lo;
        base |= base_hi << 16u;
        base |= base_hi2 << 24u;
        return VirtualAddress { base };
    }

    void set_base(VirtualAddress base)
    {
<<<<<<< HEAD
        base_lo = base.get() & 0xffffu;
        base_hi = (base.get() >> 16u) & 0xffu;
        base_hi2 = (base.get() >> 24u) & 0xffu;
=======
        base_lo = reinterpret_cast<u32>(b) & 0xffff;
        base_hi = (reinterpret_cast<u32>(b) >> 16) & 0xff;
        base_hi2 = (reinterpret_cast<u32>(b) >> 24) & 0xff;
>>>>>>> 6f2db44b
    }

    void set_limit(u32 length)
    {
<<<<<<< HEAD
        limit_lo = length & 0xffff;
        limit_hi = (length >> 16) & 0xf;
=======
        limit_lo = l & 0xffff;
        limit_hi = (l >> 16) & 0xf;
>>>>>>> 6f2db44b
    }
};

class PageDirectoryEntry {
public:
    const PageTableEntry* page_table_base() const { return reinterpret_cast<PageTableEntry*>(m_raw & 0xfffff000u); }
    PageTableEntry* page_table_base() { return reinterpret_cast<PageTableEntry*>(m_raw & 0xfffff000u); }
    void set_page_table_base(u32 value)
    {
        m_raw &= 0x8000000000000fffULL;
        m_raw |= value & 0xfffff000;
    }

    bool is_null() const { return m_raw == 0; }
    void clear() { m_raw = 0; }

    u64 raw() const { return m_raw; }
    void copy_from(Badge<PageDirectory>, const PageDirectoryEntry& other) { m_raw = other.m_raw; }

    enum Flags {
        Present = 1 << 0,
        ReadWrite = 1 << 1,
        UserSupervisor = 1 << 2,
        WriteThrough = 1 << 3,
        CacheDisabled = 1 << 4,
        Huge = 1 << 7,
        Global = 1 << 8,
        NoExecute = 0x8000000000000000ULL,
    };

    bool is_present() const { return raw() & Present; }
    void set_present(bool b) { set_bit(Present, b); }

    bool is_user_allowed() const { return raw() & UserSupervisor; }
    void set_user_allowed(bool b) { set_bit(UserSupervisor, b); }

    bool is_huge() const { return raw() & Huge; }
    void set_huge(bool b) { set_bit(Huge, b); }

    bool is_writable() const { return raw() & ReadWrite; }
    void set_writable(bool b) { set_bit(ReadWrite, b); }

    bool is_write_through() const { return raw() & WriteThrough; }
    void set_write_through(bool b) { set_bit(WriteThrough, b); }

    bool is_cache_disabled() const { return raw() & CacheDisabled; }
    void set_cache_disabled(bool b) { set_bit(CacheDisabled, b); }

    bool is_global() const { return raw() & Global; }
    void set_global(bool b) { set_bit(Global, b); }

    bool is_execute_disabled() const { return raw() & NoExecute; }
    void set_execute_disabled(bool b) { set_bit(NoExecute, b); }

    void set_bit(u64 bit, bool value)
    {
        if (value)
            m_raw |= bit;
        else
            m_raw &= ~bit;
    }

private:
    u64 m_raw;
};

class PageTableEntry {
public:
    void* physical_page_base() { return reinterpret_cast<void*>(m_raw & 0xfffff000u); }
    void set_physical_page_base(u32 value)
    {
        m_raw &= 0x8000000000000fffULL;
        m_raw |= value & 0xfffff000;
    }

    u64 raw() const { return m_raw; }

    enum Flags {
        Present = 1 << 0,
        ReadWrite = 1 << 1,
        UserSupervisor = 1 << 2,
        WriteThrough = 1 << 3,
        CacheDisabled = 1 << 4,
        Global = 1 << 8,
        NoExecute = 0x8000000000000000ULL,
    };

    bool is_present() const { return raw() & Present; }
    void set_present(bool b) { set_bit(Present, b); }

    bool is_user_allowed() const { return raw() & UserSupervisor; }
    void set_user_allowed(bool b) { set_bit(UserSupervisor, b); }

    bool is_writable() const { return raw() & ReadWrite; }
    void set_writable(bool b) { set_bit(ReadWrite, b); }

    bool is_write_through() const { return raw() & WriteThrough; }
    void set_write_through(bool b) { set_bit(WriteThrough, b); }

    bool is_cache_disabled() const { return raw() & CacheDisabled; }
    void set_cache_disabled(bool b) { set_bit(CacheDisabled, b); }

    bool is_global() const { return raw() & Global; }
    void set_global(bool b) { set_bit(Global, b); }

    bool is_execute_disabled() const { return raw() & NoExecute; }
    void set_execute_disabled(bool b) { set_bit(NoExecute, b); }

    bool is_null() const { return m_raw == 0; }
    void clear() { m_raw = 0; }

    void set_bit(u64 bit, bool value)
    {
        if (value)
            m_raw |= bit;
        else
            m_raw &= ~bit;
    }

private:
    u64 m_raw;
};

static_assert(sizeof(PageDirectoryEntry) == 8);
static_assert(sizeof(PageTableEntry) == 8);

class PageDirectoryPointerTable {
public:
    PageDirectoryEntry* directory(size_t index)
    {
        return reinterpret_cast<PageDirectoryEntry*>(raw[index] & ~0xfffu);
    }

    u64 raw[4];
};

class GenericInterruptHandler;
struct RegisterState;

const DescriptorTablePointer& get_gdtr();
const DescriptorTablePointer& get_idtr();
void register_interrupt_handler(u8 number, void (*handler)());
void register_user_callable_interrupt_handler(u8 number, void (*handler)());
GenericInterruptHandler& get_interrupt_handler(u8 interrupt_number);
void register_generic_interrupt_handler(u8 number, GenericInterruptHandler&);
void unregister_generic_interrupt_handler(u8 number, GenericInterruptHandler&);
void flush_idt();
void load_task_register(u16 selector);
[[noreturn]] void handle_crash(RegisterState&, const char* description, int signal, bool out_of_memory = false);

#define LSW(x) (reinterpret_cast<u32>(x) & 0xFFFF)
#define MSW(x) (reinterpret_cast<u32>(x) >> 16) & 0xFFFF)
#define LSB(x) ((x)&0xFF)
#define MSB(x) (((x) >> 8) & 0xFF)

#define cli() asm volatile("cli" :: \
                               : "memory")
#define sti() asm volatile("sti" :: \
                               : "memory")

inline FlatPtr cpu_flags()
{
    FlatPtr flags;
    asm volatile(
        "pushf\n"
        "pop %0\n"
        : "=rm"(flags)::"memory");
    return flags;
}

inline void set_fs(u16 segment)
{
    asm volatile(
        "mov %%ax, %%fs" ::"a"(segment)
        : "memory");
}

inline void set_gs(u16 segment)
{
    asm volatile(
        "mov %%ax, %%gs" ::"a"(segment)
        : "memory");
}

inline u16 get_fs()
{
    u16 fs;
    asm("mov %%fs, %%eax"
        : "=a"(fs));
    return fs;
}

inline u16 get_gs()
{
    u16 gs;
    asm("mov %%gs, %%eax"
        : "=a"(gs));
    return gs;
}

inline u32 read_fs_u32(u32 offset)
{
    u32 val;
    asm volatile(
        "movl %%fs:%a[off], %k[val]"
        : [ val ] "=r"(val)
        : [ off ] "ir"(offset));
    return val;
}

inline FlatPtr read_fs_ptr(u32 offset)
{
    return read_fs_u32(offset);
}

inline void write_fs_u32(u32 offset, u32 val)
{
    asm volatile(
        "movl %k[val], %%fs:%a[off]" ::[off] "ir"(offset), [ val ] "ir"(val)
        : "memory");
}

inline bool are_interrupts_enabled()
{
    return cpu_flags() & 0x200;
}

class InterruptDisabler {
public:
    InterruptDisabler()
    {
        m_flags = cpu_flags();
        cli();
    }

    ~InterruptDisabler()
    {
        if (m_flags & 0x200)
            sti();
    }

private:
    u32 m_flags;
};

class NonMaskableInterruptDisabler {
public:
    NonMaskableInterruptDisabler();
    ~NonMaskableInterruptDisabler();
};

/* Map IRQ0-15 @ ISR 0x50-0x5F */
#define IRQ_VECTOR_BASE 0x50

struct PageFaultFlags {
    enum Flags {
        NotPresent = 0x00,
        ProtectionViolation = 0x01,
        Read = 0x00,
        Write = 0x02,
        UserMode = 0x04,
        SupervisorMode = 0x00,
        ReservedBitViolation = 0x08,
        InstructionFetch = 0x10,
    };
};

class PageFault {
public:
    PageFault(u16 code, VirtualAddress vaddr)
        : m_code(code)
        , m_vaddr(vaddr)
    {
    }

    enum class Type {
        PageNotPresent = PageFaultFlags::NotPresent,
        ProtectionViolation = PageFaultFlags::ProtectionViolation,
    };

    enum class Access {
        Read = PageFaultFlags::Read,
        Write = PageFaultFlags::Write,
    };

    VirtualAddress vaddr() const { return m_vaddr; }
    u16 code() const { return m_code; }

    Type type() const { return static_cast<Type>(m_code & 1); }
    Access access() const { return static_cast<Access>(m_code & 2); }

    bool is_not_present() const { return (m_code & 1) == PageFaultFlags::NotPresent; }
    bool is_protection_violation() const { return (m_code & 1) == PageFaultFlags::ProtectionViolation; }
    bool is_read() const { return (m_code & 2) == PageFaultFlags::Read; }
    bool is_write() const { return (m_code & 2) == PageFaultFlags::Write; }
    bool is_user() const { return (m_code & 4) == PageFaultFlags::UserMode; }
    bool is_supervisor() const { return (m_code & 4) == PageFaultFlags::SupervisorMode; }
    bool is_instruction_fetch() const { return (m_code & 8) == PageFaultFlags::InstructionFetch; }

private:
    u16 m_code;
    VirtualAddress m_vaddr;
};

struct [[gnu::packed]] RegisterState
{
<<<<<<< HEAD
    FlatPtr ss;
    FlatPtr gs;
    FlatPtr fs;
    FlatPtr es;
    FlatPtr ds;
    FlatPtr edi;
    FlatPtr esi;
    FlatPtr ebp;
    FlatPtr esp;
    FlatPtr ebx;
    FlatPtr edx;
    FlatPtr ecx;
    FlatPtr eax;
=======
    u32 ss;
    u32 gs;
    u32 fs;
    u32 es;
    u32 ds;
    u32 edi;
    u32 esi;
    u32 ebp;
    u32 esp;
    u32 ebx;
    u32 edx;
    u32 ecx;
    u32 eax;
>>>>>>> 6f2db44b
    u16 exception_code;
    u16 isr_number;
#if ARCH(X86_64)
    u32 padding;
#endif
    FlatPtr eip;
    FlatPtr cs;
    FlatPtr eflags;
    FlatPtr userspace_esp;
    FlatPtr userspace_ss;
};

#if ARCH(I386)
#    define REGISTER_STATE_SIZE (19 * 4)
#else
#    define REGISTER_STATE_SIZE (19 * 8)
#endif
static_assert(REGISTER_STATE_SIZE == sizeof(RegisterState));

void copy_kernel_registers_into_ptrace_registers(PtraceRegisters&, const RegisterState&);
void copy_ptrace_registers_into_kernel_registers(RegisterState&, const PtraceRegisters&);

struct [[gnu::aligned(16)]] FPUState
{
    u8 buffer[512];
};

constexpr FlatPtr page_base_of(FlatPtr address)
{
    return address & PAGE_MASK;
}

inline FlatPtr page_base_of(const void* address)
{
    return page_base_of(reinterpret_cast<FlatPtr>(address));
}

constexpr FlatPtr offset_in_page(FlatPtr address)
{
    return address & (~PAGE_MASK);
}

inline FlatPtr offset_in_page(const void* address)
{
    return offset_in_page(reinterpret_cast<FlatPtr>(address));
}

FlatPtr read_cr0();
FlatPtr read_cr2();
FlatPtr read_cr3();
FlatPtr read_cr4();

void write_cr0(FlatPtr);
void write_cr3(FlatPtr);
void write_cr4(FlatPtr);

FlatPtr read_dr6();

static inline bool is_kernel_mode()
{
    u16 cs;
    asm volatile(
<<<<<<< HEAD
        "mov %%cs, %[cs] \n"
=======
        "movl %%cs, %[cs] \n"
>>>>>>> 6f2db44b
        : [ cs ] "=g"(cs));
    return (cs & 3) == 0;
}

class CPUID {
public:
    explicit CPUID(u32 function) { asm volatile("cpuid"
                                                : "=a"(m_eax), "=b"(m_ebx), "=c"(m_ecx), "=d"(m_edx)
                                                : "a"(function), "c"(0)); }
    u32 eax() const { return m_eax; }
    u32 ebx() const { return m_ebx; }
    u32 ecx() const { return m_ecx; }
    u32 edx() const { return m_edx; }

private:
    u32 m_eax { 0xffffffff };
    u32 m_ebx { 0xffffffff };
    u32 m_ecx { 0xffffffff };
    u32 m_edx { 0xffffffff };
};

inline void read_tsc(u32& lsw, u32& msw)
{
    asm volatile("rdtsc"
                 : "=d"(msw), "=a"(lsw));
}

inline u64 read_tsc()
{
    u32 lsw;
    u32 msw;
    read_tsc(lsw, msw);
    return (static_cast<u64>(msw) << 32) | lsw;
}

// FIXME: This can't hold every CPU feature as-is.
enum class CPUFeature : u32 {
    NX = (1 << 0),
    PAE = (1 << 1),
    PGE = (1 << 2),
    RDRAND = (1 << 3),
    RDSEED = (1 << 4),
    SMAP = (1 << 5),
    SMEP = (1 << 6),
    SSE = (1 << 7),
    TSC = (1 << 8),
    RDTSCP = (1 << 9),
    CONSTANT_TSC = (1 << 10),
    NONSTOP_TSC = (1 << 11),
    UMIP = (1 << 12),
    SEP = (1 << 13),
    SYSCALL = (1 << 14),
    MMX = (1 << 15),
    SSE2 = (1 << 16),
    SSE3 = (1 << 17),
    SSSE3 = (1 << 18),
    SSE4_1 = (1 << 19),
    SSE4_2 = (1 << 20),
};

class Thread;
struct TrapFrame;

#define GDT_SELECTOR_CODE0 0x08
#define GDT_SELECTOR_DATA0 0x10
#define GDT_SELECTOR_CODE3 0x18
#define GDT_SELECTOR_DATA3 0x20
#define GDT_SELECTOR_TLS 0x28
#define GDT_SELECTOR_PROC 0x30
#define GDT_SELECTOR_TSS 0x38

// SYSENTER makes certain assumptions on how the GDT is structured:
static_assert(GDT_SELECTOR_CODE0 + 8 == GDT_SELECTOR_DATA0); // SS0 = CS0 + 8

// SYSEXIT makes certain assumptions on how the GDT is structured:
static_assert(GDT_SELECTOR_CODE0 + 16 == GDT_SELECTOR_CODE3); // CS3 = CS0 + 16
static_assert(GDT_SELECTOR_CODE0 + 24 == GDT_SELECTOR_DATA3); // SS3 = CS0 + 32

class ProcessorInfo;
class SchedulerPerProcessorData;
struct MemoryManagerData;
struct ProcessorMessageEntry;

struct ProcessorMessage {
    enum Type {
        FlushTlb,
        Callback,
        CallbackWithData
    };
    Type type;
    volatile u32 refs; // atomic
    union {
        ProcessorMessage* next; // only valid while in the pool
        struct {
            void (*handler)();
        } callback;
        struct {
            void* data;
            void (*handler)(void*);
            void (*free)(void*);
        } callback_with_data;
        struct {
            const PageDirectory* page_directory;
            u8* ptr;
            size_t page_count;
        } flush_tlb;
    };

    volatile bool async;

    ProcessorMessageEntry* per_proc_entries;
};

struct ProcessorMessageEntry {
    ProcessorMessageEntry* next;
    ProcessorMessage* msg;
};

struct DeferredCallEntry {
    DeferredCallEntry* next;
    union {
        struct {
            void (*handler)();
        } callback;
        struct {
            void* data;
            void (*handler)(void*);
            void (*free)(void*);
        } callback_with_data;
    };
    bool have_data;
    bool was_allocated;
};

class Processor {
    friend class ProcessorInfo;

    AK_MAKE_NONCOPYABLE(Processor);
    AK_MAKE_NONMOVABLE(Processor);

    Processor* m_self;

    DescriptorTablePointer m_gdtr;
    Descriptor m_gdt[256];
    u32 m_gdt_length;

    u32 m_cpu;
    u32 m_in_irq;
    Atomic<u32, AK::MemoryOrder::memory_order_relaxed> m_in_critical;
    static Atomic<u32> s_idle_cpu_mask;

    TSS32 m_tss;
    static FPUState s_clean_fpu_state;
    CPUFeature m_features;
    static volatile u32 g_total_processors; // atomic
    u8 m_physical_address_bit_width;

    ProcessorInfo* m_info;
    MemoryManagerData* m_mm_data;
    SchedulerPerProcessorData* m_scheduler_data;
    Thread* m_current_thread;
    Thread* m_idle_thread;

    volatile ProcessorMessageEntry* m_message_queue; // atomic, LIFO

    bool m_invoke_scheduler_async;
    bool m_scheduler_initialized;
    Atomic<bool> m_halt_requested;

    DeferredCallEntry* m_pending_deferred_calls; // in reverse order
    DeferredCallEntry* m_free_deferred_call_pool_entry;
    DeferredCallEntry m_deferred_call_pool[5];

    void gdt_init();
    void write_raw_gdt_entry(u16 selector, u32 low, u32 high);
    void write_gdt_entry(u16 selector, Descriptor& descriptor);
    static Vector<Processor*>& processors();

    static void smp_return_to_pool(ProcessorMessage& msg);
    static ProcessorMessage& smp_get_from_pool();
    static void smp_cleanup_message(ProcessorMessage& msg);
    bool smp_queue_message(ProcessorMessage& msg);
    static void smp_unicast_message(u32 cpu, ProcessorMessage& msg, bool async);
    static void smp_broadcast_message(ProcessorMessage& msg);
    static void smp_broadcast_wait_sync(ProcessorMessage& msg);
    static void smp_broadcast_halt();

    void deferred_call_pool_init();
    void deferred_call_execute_pending();
    DeferredCallEntry* deferred_call_get_free();
    void deferred_call_return_to_pool(DeferredCallEntry*);
    void deferred_call_queue_entry(DeferredCallEntry*);

    void cpu_detect();
    void cpu_setup();

    String features_string() const;

public:
    Processor() = default;

    void early_initialize(u32 cpu);
    void initialize(u32 cpu);

    void idle_begin()
    {
        s_idle_cpu_mask.fetch_or(1u << m_cpu, AK::MemoryOrder::memory_order_relaxed);
    }

    void idle_end()
    {
        s_idle_cpu_mask.fetch_and(~(1u << m_cpu), AK::MemoryOrder::memory_order_relaxed);
    }

    static u32 count()
    {
        // NOTE: because this value never changes once all APs are booted,
        // we don't really need to do an atomic_load() on this variable
        return g_total_processors;
    }

    ALWAYS_INLINE static void wait_check()
    {
        Processor::current().smp_process_pending_messages();
        // TODO: pause
    }

    [[noreturn]] static void halt();

    static void flush_entire_tlb_local()
    {
        write_cr3(read_cr3());
    }

    static void flush_tlb_local(VirtualAddress vaddr, size_t page_count);
    static void flush_tlb(const PageDirectory*, VirtualAddress, size_t);

    Descriptor& get_gdt_entry(u16 selector);
    void flush_gdt();
    const DescriptorTablePointer& get_gdtr();

    static Processor& by_id(u32 cpu);

    static size_t processor_count() { return processors().size(); }

    template<typename Callback>
    static inline IterationDecision for_each(Callback callback)
    {
        auto& procs = processors();
        size_t count = procs.size();
        for (size_t i = 0; i < count; i++) {
            if (callback(*procs[i]) == IterationDecision::Break)
                return IterationDecision::Break;
        }
        return IterationDecision::Continue;
    }

    ALWAYS_INLINE u8 physical_address_bit_width() const { return m_physical_address_bit_width; }

    ALWAYS_INLINE ProcessorInfo& info() { return *m_info; }

    ALWAYS_INLINE static Processor& current()
    {
<<<<<<< HEAD
        return *reinterpret_cast<Processor*>(read_fs_ptr(__builtin_offsetof(Processor, m_self)));
=======
        return *reinterpret_cast<Processor*>(read_fs_u32(__builtin_offsetof(Processor, m_self)));
>>>>>>> 6f2db44b
    }

    ALWAYS_INLINE static bool is_initialized()
    {
        return get_fs() == GDT_SELECTOR_PROC && read_fs_u32(__builtin_offsetof(Processor, m_self)) != 0;
    }

    ALWAYS_INLINE void set_scheduler_data(SchedulerPerProcessorData& scheduler_data)
    {
        m_scheduler_data = &scheduler_data;
    }

    ALWAYS_INLINE SchedulerPerProcessorData& get_scheduler_data() const
    {
        return *m_scheduler_data;
    }

    ALWAYS_INLINE void set_mm_data(MemoryManagerData& mm_data)
    {
        m_mm_data = &mm_data;
    }

    ALWAYS_INLINE MemoryManagerData& get_mm_data() const
    {
        return *m_mm_data;
    }

    ALWAYS_INLINE Thread* idle_thread() const
    {
        return m_idle_thread;
    }

    ALWAYS_INLINE void set_idle_thread(Thread& idle_thread)
    {
        m_idle_thread = &idle_thread;
    }

    ALWAYS_INLINE static Thread* current_thread()
    {
        // If we were to use Processor::current here, we'd have to
        // disable interrupts to prevent a race where we may get pre-empted
        // right after getting the Processor structure and then get moved
        // to another processor, which would lead us to get the wrong thread.
        // To avoid having to disable interrupts, we can just read the field
        // directly in an atomic fashion, similar to Processor::current.
<<<<<<< HEAD
        return reinterpret_cast<Thread*>(read_fs_ptr(__builtin_offsetof(Processor, m_current_thread)));
=======
        return reinterpret_cast<Thread*>(read_fs_u32(__builtin_offsetof(Processor, m_current_thread)));
>>>>>>> 6f2db44b
    }

    ALWAYS_INLINE static void set_current_thread(Thread& current_thread)
    {
        // See comment in Processor::current_thread
        write_fs_u32(__builtin_offsetof(Processor, m_current_thread), FlatPtr(&current_thread));
    }

    ALWAYS_INLINE u32 get_id() const
    {
        // NOTE: This variant should only be used when iterating over all
        // Processor instances, or when it's guaranteed that the thread
        // cannot move to another processor in between calling Processor::current
        // and Processor::get_id, or if this fact is not important.
        // All other cases should use Processor::id instead!
        return m_cpu;
    }

    ALWAYS_INLINE static u32 id()
    {
        // See comment in Processor::current_thread
        return read_fs_ptr(__builtin_offsetof(Processor, m_cpu));
    }

    ALWAYS_INLINE u32 raise_irq()
    {
        return m_in_irq++;
    }

    ALWAYS_INLINE void restore_irq(u32 prev_irq)
    {
        VERIFY(prev_irq <= m_in_irq);
        if (!prev_irq) {
            u32 prev_critical = 0;
            if (m_in_critical.compare_exchange_strong(prev_critical, 1)) {
                m_in_irq = prev_irq;
                deferred_call_execute_pending();
                auto prev_raised = m_in_critical.exchange(prev_critical);
                VERIFY(prev_raised == prev_critical + 1);
                check_invoke_scheduler();
            } else if (prev_critical == 0) {
                check_invoke_scheduler();
            }
        } else {
            m_in_irq = prev_irq;
        }
    }

    ALWAYS_INLINE u32& in_irq()
    {
        return m_in_irq;
    }

    ALWAYS_INLINE void restore_in_critical(u32 critical)
    {
        m_in_critical = critical;
    }

    ALWAYS_INLINE void enter_critical(u32& prev_flags)
    {
        prev_flags = cpu_flags();
        cli();
        m_in_critical++;
    }

    ALWAYS_INLINE void leave_critical(u32 prev_flags)
    {
        cli(); // Need to prevent IRQs from interrupting us here!
        VERIFY(m_in_critical > 0);
        if (m_in_critical == 1) {
            if (!m_in_irq) {
                deferred_call_execute_pending();
                VERIFY(m_in_critical == 1);
            }
            m_in_critical--;
            if (!m_in_irq)
                check_invoke_scheduler();
        } else {
            m_in_critical--;
        }
        if (prev_flags & 0x200)
            sti();
        else
            cli();
    }

    ALWAYS_INLINE u32 clear_critical(u32& prev_flags, bool enable_interrupts)
    {
        prev_flags = cpu_flags();
        u32 prev_crit = m_in_critical.exchange(0, AK::MemoryOrder::memory_order_acquire);
        if (!m_in_irq)
            check_invoke_scheduler();
        if (enable_interrupts)
            sti();
        return prev_crit;
    }

    ALWAYS_INLINE void restore_critical(u32 prev_crit, u32 prev_flags)
    {
        m_in_critical.store(prev_crit, AK::MemoryOrder::memory_order_release);
        VERIFY(!prev_crit || !(prev_flags & 0x200));
        if (prev_flags & 0x200)
            sti();
        else
            cli();
    }

    ALWAYS_INLINE u32 in_critical() { return m_in_critical.load(); }

    ALWAYS_INLINE const FPUState& clean_fpu_state() const
    {
        return s_clean_fpu_state;
    }

    static void smp_enable();
    bool smp_process_pending_messages();

    template<typename Callback>
    static void smp_broadcast(Callback callback, bool async)
    {
        auto* data = new Callback(move(callback));
        smp_broadcast(
            [](void* data) {
                (*reinterpret_cast<Callback*>(data))();
            },
            data,
            [](void* data) {
                delete reinterpret_cast<Callback*>(data);
            },
            async);
    }
    static void smp_broadcast(void (*callback)(), bool async);
    static void smp_broadcast(void (*callback)(void*), void* data, void (*free_data)(void*), bool async);
    template<typename Callback>
    static void smp_unicast(u32 cpu, Callback callback, bool async)
    {
        auto* data = new Callback(move(callback));
        smp_unicast(
            cpu,
            [](void* data) {
                (*reinterpret_cast<Callback*>(data))();
            },
            data,
            [](void* data) {
                delete reinterpret_cast<Callback*>(data);
            },
            async);
    }
    static void smp_unicast(u32 cpu, void (*callback)(), bool async);
    static void smp_unicast(u32 cpu, void (*callback)(void*), void* data, void (*free_data)(void*), bool async);
    static void smp_broadcast_flush_tlb(const PageDirectory*, VirtualAddress, size_t);
    static u32 smp_wake_n_idle_processors(u32 wake_count);

    template<typename Callback>
    static void deferred_call_queue(Callback callback)
    {
        auto* data = new Callback(move(callback));
        deferred_call_queue(
            [](void* data) {
                (*reinterpret_cast<Callback*>(data))();
            },
            data,
            [](void* data) {
                delete reinterpret_cast<Callback*>(data);
            });
    }
    static void deferred_call_queue(void (*callback)());
    static void deferred_call_queue(void (*callback)(void*), void* data, void (*free_data)(void*));

    ALWAYS_INLINE bool has_feature(CPUFeature f) const
    {
        return (static_cast<u32>(m_features) & static_cast<u32>(f)) != 0;
    }

    void check_invoke_scheduler();
    void invoke_scheduler_async() { m_invoke_scheduler_async = true; }

    void enter_trap(TrapFrame& trap, bool raise_irq);

    void exit_trap(TrapFrame& trap);

    [[noreturn]] void initialize_context_switching(Thread& initial_thread);
    void switch_context(Thread*& from_thread, Thread*& to_thread);
    [[noreturn]] static void assume_context(Thread& thread, u32 flags);
    u32 init_context(Thread& thread, bool leave_crit);
    static Vector<FlatPtr> capture_stack_trace(Thread& thread, size_t max_frames = 0);

    String platform_string() const;
};

class ScopedCritical {
    AK_MAKE_NONCOPYABLE(ScopedCritical);

public:
    ScopedCritical()
    {
        enter();
    }

    ~ScopedCritical()
    {
        if (m_valid)
            leave();
    }

    ScopedCritical(ScopedCritical&& from)
        : m_prev_flags(exchange(from.m_prev_flags, 0))
        , m_valid(exchange(from.m_valid, false))
    {
    }

    ScopedCritical& operator=(ScopedCritical&& from)
    {
        if (&from != this) {
            m_prev_flags = exchange(from.m_prev_flags, 0);
            m_valid = exchange(from.m_valid, false);
        }
        return *this;
    }

    void leave()
    {
        VERIFY(m_valid);
        m_valid = false;
        Processor::current().leave_critical(m_prev_flags);
    }

    void enter()
    {
        VERIFY(!m_valid);
        m_valid = true;
        Processor::current().enter_critical(m_prev_flags);
    }

private:
    u32 m_prev_flags { 0 };
    bool m_valid { false };
};

struct TrapFrame {
    u32 prev_irq_level;
    TrapFrame* next_trap;
    RegisterState* regs; // must be last

    TrapFrame() = delete;
    TrapFrame(const TrapFrame&) = delete;
    TrapFrame(TrapFrame&&) = delete;
    TrapFrame& operator=(const TrapFrame&) = delete;
    TrapFrame& operator=(TrapFrame&&) = delete;
};

#if ARCH(I386)
#    define TRAP_FRAME_SIZE (3 * 4)
#else
#    define TRAP_FRAME_SIZE (3 * 8)
#endif

static_assert(TRAP_FRAME_SIZE == sizeof(TrapFrame));

extern "C" void enter_trap_no_irq(TrapFrame*);
extern "C" void enter_trap(TrapFrame*);
extern "C" void exit_trap(TrapFrame*);

class MSR {
    uint32_t m_msr;

public:
    static bool have()
    {
        CPUID id(1);
        return (id.edx() & (1 << 5)) != 0;
    }

    MSR(const MSR&) = delete;
    MSR& operator=(const MSR&) = delete;

    MSR(uint32_t msr)
        : m_msr(msr)
    {
    }

    void get(u32& low, u32& high)
    {
        asm volatile("rdmsr"
                     : "=a"(low), "=d"(high)
                     : "c"(m_msr));
    }

    void set(u32 low, u32 high)
    {
        asm volatile("wrmsr" ::"a"(low), "d"(high), "c"(m_msr));
    }
};

ALWAYS_INLINE void stac()
{
    if (!Processor::current().has_feature(CPUFeature::SMAP))
        return;
    asm volatile("stac" ::
                     : "cc");
}

ALWAYS_INLINE void clac()
{
    if (!Processor::current().has_feature(CPUFeature::SMAP))
        return;
    asm volatile("clac" ::
                     : "cc");
}

}<|MERGE_RESOLUTION|>--- conflicted
+++ resolved
@@ -130,26 +130,15 @@
 
     void set_base(VirtualAddress base)
     {
-<<<<<<< HEAD
         base_lo = base.get() & 0xffffu;
         base_hi = (base.get() >> 16u) & 0xffu;
         base_hi2 = (base.get() >> 24u) & 0xffu;
-=======
-        base_lo = reinterpret_cast<u32>(b) & 0xffff;
-        base_hi = (reinterpret_cast<u32>(b) >> 16) & 0xff;
-        base_hi2 = (reinterpret_cast<u32>(b) >> 24) & 0xff;
->>>>>>> 6f2db44b
     }
 
     void set_limit(u32 length)
     {
-<<<<<<< HEAD
         limit_lo = length & 0xffff;
         limit_hi = (length >> 16) & 0xf;
-=======
-        limit_lo = l & 0xffff;
-        limit_hi = (l >> 16) & 0xf;
->>>>>>> 6f2db44b
     }
 };
 
@@ -456,7 +445,6 @@
 
 struct [[gnu::packed]] RegisterState
 {
-<<<<<<< HEAD
     FlatPtr ss;
     FlatPtr gs;
     FlatPtr fs;
@@ -470,21 +458,6 @@
     FlatPtr edx;
     FlatPtr ecx;
     FlatPtr eax;
-=======
-    u32 ss;
-    u32 gs;
-    u32 fs;
-    u32 es;
-    u32 ds;
-    u32 edi;
-    u32 esi;
-    u32 ebp;
-    u32 esp;
-    u32 ebx;
-    u32 edx;
-    u32 ecx;
-    u32 eax;
->>>>>>> 6f2db44b
     u16 exception_code;
     u16 isr_number;
 #if ARCH(X86_64)
@@ -547,11 +520,7 @@
 {
     u16 cs;
     asm volatile(
-<<<<<<< HEAD
         "mov %%cs, %[cs] \n"
-=======
-        "movl %%cs, %[cs] \n"
->>>>>>> 6f2db44b
         : [ cs ] "=g"(cs));
     return (cs & 3) == 0;
 }
@@ -563,11 +532,7 @@
                                                 : "a"(function), "c"(0)); }
     u32 eax() const { return m_eax; }
     u32 ebx() const { return m_ebx; }
-    u32 ecx() const { return m_ecx; }
     u32 edx() const { return m_edx; }
-
-private:
-    u32 m_eax { 0xffffffff };
     u32 m_ebx { 0xffffffff };
     u32 m_ecx { 0xffffffff };
     u32 m_edx { 0xffffffff };
@@ -815,11 +780,7 @@
 
     ALWAYS_INLINE static Processor& current()
     {
-<<<<<<< HEAD
         return *reinterpret_cast<Processor*>(read_fs_ptr(__builtin_offsetof(Processor, m_self)));
-=======
-        return *reinterpret_cast<Processor*>(read_fs_u32(__builtin_offsetof(Processor, m_self)));
->>>>>>> 6f2db44b
     }
 
     ALWAYS_INLINE static bool is_initialized()
@@ -865,11 +826,7 @@
         // to another processor, which would lead us to get the wrong thread.
         // To avoid having to disable interrupts, we can just read the field
         // directly in an atomic fashion, similar to Processor::current.
-<<<<<<< HEAD
         return reinterpret_cast<Thread*>(read_fs_ptr(__builtin_offsetof(Processor, m_current_thread)));
-=======
-        return reinterpret_cast<Thread*>(read_fs_u32(__builtin_offsetof(Processor, m_current_thread)));
->>>>>>> 6f2db44b
     }
 
     ALWAYS_INLINE static void set_current_thread(Thread& current_thread)

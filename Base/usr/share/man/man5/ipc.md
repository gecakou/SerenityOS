--- conflicted
+++ resolved
@@ -9,7 +9,6 @@
 
 ## Description
 
-<<<<<<< HEAD
 Informally, IPC files - with the help of the IPC compiler - are used to generate message classes that will **wrap**
 messages for interprocess communication in the system. IPC syntax is loosely inspired by C++ headers. Generated IPC
 message classes support encode and decode functions to pass messages between the processes.
@@ -81,82 +80,6 @@
 Synchronous function is `post_message`, asynchronous variant is `send_sync`.
 
 ## See also
-=======
-Informally, IPC files are used to - with the help of the IPC compiler - generate message classes that will **wrap**
-messages for interprocess communication in the system. Generated IPC message classes support encode and decode functions
-to pass messages between the processes. Behavior resembles protobuf messages.
 
-Every IPC pair in the system has a client endpoint and a server endpoint that are described in the IPC files.
-Each IPC endpoint should have a unique hashable name that will uniquely identify endpoints in the system.
->>>>>>> 9ee673a0
-
-There are 2 types of APIs that are supported by the IPC files: synchronous and asynchronous.
-Synchronous function calls always wait for a response from the other side, while the asynchronous counterparts do not.
-In other words, in case of the synchronous calls, the IPC library will not return until it has a response for a caller.
-
-All APIs for the server endpoint should be asynchronous.
-
-## Usage
-
-To create a new connection, you first need to generate client and server endpoints.
-These endpoints should implement the communication logic using the IPC compiler-generated API messages.
-
-Then, you need to inherit your connection class from `IPC::ConnectionFromClient` with created server and client
-endpoints as template parameters if it is a server connection. Otherwise, your class need to be inherited
-from `IPC::ConnectionToServer` with created server and client endpoints as template parameters and from the client
-endpoint class.
-
-Note, there are 2 types of functions for sending the messages: synchronous and asynchronous.
-Synchronous function is `post_message`, asynchronous variant is `send_sync`.
-
-## Examples
-
-*IPC file, MyServer.ipc*
-
-```
-endpoint MyServer
-{
-    SyncAPI(String text) => (i32 status)
-    AsyncAPI(i32 mode) =|
-}
-```
-
-*Part of the generated C++ messages, for more details please consult `Meta/Lagom/Tools/CodeGenerators/IPCCompiler/`*
-
-```c++
-class SyncAPI final : public IPC::Message {
-public:
-    typedef class SyncAPIResponse ResponseType;
-    SyncAPI(const String& text) : m_text(text) {}
-    virtual ~SyncAPI() override {}
-    static OwnPtr<SyncAPI> decode(...)
-    virtual IPC::MessageBuffer encode(...) const override
-};
-```
-
-*Part of the connection implementations*
-
-```c++
-// Server side.
-namespace MyServer {
-
-class ConnectionFromClient final
-    : public IPC::ConnectionFromClient<MyClientEndpoint, MyServerEndpoint> {};
-
-}
-
-// Client side.
-namespace MyClient {
-    
-    class Client final
-        : public IPC::ConnectionToServer<MyClientEndpoint, MyServerEndpoint>
-        , public MyClientEndpoint {};
-    
-}
-```
-
-## See also
-
-- Meta/Lagom/Tools/CodeGenerators/IPCCompiler/
-- ipc(4) (IPC Unix socket documentation)
-- [Protocol Buffers](https://developers.google.com/protocol-buffers) (protobuf)+- [`Meta/Lagom/Tools/CodeGenerators/IPCCompiler/main.cpp`](../../../../../Meta/Lagom/Tools/CodeGenerators/IPCCompiler/main.cpp)
+- [ipc(4)](help://man/4/ipc) (IPC Unix socket documentation) 
/*
 * Copyright (c) 2018-2020, Andreas Kling <kling@serenityos.org>
 * All rights reserved.
 *
 * Redistribution and use in source and binary forms, with or without
 * modification, are permitted provided that the following conditions are met:
 *
 * 1. Redistributions of source code must retain the above copyright notice, this
 *    list of conditions and the following disclaimer.
 *
 * 2. Redistributions in binary form must reproduce the above copyright notice,
 *    this list of conditions and the following disclaimer in the documentation
 *    and/or other materials provided with the distribution.
 *
 * THIS SOFTWARE IS PROVIDED BY THE COPYRIGHT HOLDERS AND CONTRIBUTORS "AS IS"
 * AND ANY EXPRESS OR IMPLIED WARRANTIES, INCLUDING, BUT NOT LIMITED TO, THE
 * IMPLIED WARRANTIES OF MERCHANTABILITY AND FITNESS FOR A PARTICULAR PURPOSE ARE
 * DISCLAIMED. IN NO EVENT SHALL THE COPYRIGHT HOLDER OR CONTRIBUTORS BE LIABLE
 * FOR ANY DIRECT, INDIRECT, INCIDENTAL, SPECIAL, EXEMPLARY, OR CONSEQUENTIAL
 * DAMAGES (INCLUDING, BUT NOT LIMITED TO, PROCUREMENT OF SUBSTITUTE GOODS OR
 * SERVICES; LOSS OF USE, DATA, OR PROFITS; OR BUSINESS INTERRUPTION) HOWEVER
 * CAUSED AND ON ANY THEORY OF LIABILITY, WHETHER IN CONTRACT, STRICT LIABILITY,
 * OR TORT (INCLUDING NEGLIGENCE OR OTHERWISE) ARISING IN ANY WAY OUT OF THE USE
 * OF THIS SOFTWARE, EVEN IF ADVISED OF THE POSSIBILITY OF SUCH DAMAGE.
 */

#include "CppLexer.h"
#include <AK/HashTable.h>
#include <AK/String.h>
#include <AK/StringBuilder.h>
#include <ctype.h>

namespace GUI {

CppLexer::CppLexer(const StringView& input)
    : m_input(input)
{
}

char CppLexer::peek(size_t offset) const
{
    while ((m_index + offset) < m_input.length() && m_input[m_index + offset] == '\\'
<<<<<<< HEAD
        && (m_index + offset + 1) < m_input.length() && m_input[m_index + offset + 1] == '\n') {
        offset += 2;
    }
=======
           && (m_index + offset + 1) < m_input.length() && m_input[m_index + offset + 1] == '\n')
        offset += 2;
>>>>>>> 930d6ed1
    if ((m_index + offset) >= m_input.length())
        return 0;
    return m_input[m_index + offset];
}

char CppLexer::consume()
{
    ASSERT(m_index < m_input.length());
    while ((m_index) < m_input.length() && m_input[m_index] == '\\'
<<<<<<< HEAD
        && (m_index + 1) < m_input.length() && m_input[m_index + 1] == '\n') {
=======
           && (m_index + 1) < m_input.length() && m_input[m_index + 1] == '\n') {
>>>>>>> 930d6ed1
        m_index += 2;
        m_position.line++;
        m_position.column = 0;
    }

    ASSERT(m_index <= m_input.length());
    m_previous_position = m_position;
    if (m_index == m_input.length()) {
        return 0;
    }
    char ch = m_input[m_index++];
    if (ch == '\n') {
        m_position.line++;
        m_position.column = 0;
    } else
        m_position.column++;
    return ch;
}

static bool is_valid_first_character_of_identifier(char ch)
{
    return isalpha(ch) || ch == '_' || ch == '$';
}

static bool is_valid_nonfirst_character_of_identifier(char ch)
{
    return is_valid_first_character_of_identifier(ch) || isdigit(ch);
}

static bool is_keyword(const StringBuilder& string)
{
    static HashTable<String> keywords;
    if (keywords.is_empty()) {
        keywords.set("alignas");
        keywords.set("alignof");
        keywords.set("and");
        keywords.set("and_eq");
        keywords.set("asm");
        keywords.set("bitand");
        keywords.set("bitor");
        keywords.set("bool");
        keywords.set("break");
        keywords.set("case");
        keywords.set("catch");
        keywords.set("class");
        keywords.set("compl");
        keywords.set("const");
        keywords.set("const_cast");
        keywords.set("constexpr");
        keywords.set("continue");
        keywords.set("decltype");
        keywords.set("default");
        keywords.set("delete");
        keywords.set("do");
        keywords.set("dynamic_cast");
        keywords.set("else");
        keywords.set("enum");
        keywords.set("explicit");
        keywords.set("export");
        keywords.set("extern");
        keywords.set("false");
        keywords.set("final");
        keywords.set("for");
        keywords.set("friend");
        keywords.set("goto");
        keywords.set("if");
        keywords.set("inline");
        keywords.set("mutable");
        keywords.set("namespace");
        keywords.set("new");
        keywords.set("noexcept");
        keywords.set("not");
        keywords.set("not_eq");
        keywords.set("nullptr");
        keywords.set("operator");
        keywords.set("or");
        keywords.set("or_eq");
        keywords.set("override");
        keywords.set("private");
        keywords.set("protected");
        keywords.set("public");
        keywords.set("register");
        keywords.set("reinterpret_cast");
        keywords.set("return");
        keywords.set("signed");
        keywords.set("sizeof");
        keywords.set("static");
        keywords.set("static_assert");
        keywords.set("static_cast");
        keywords.set("struct");
        keywords.set("switch");
        keywords.set("template");
        keywords.set("this");
        keywords.set("thread_local");
        keywords.set("throw");
        keywords.set("true");
        keywords.set("try");
        keywords.set("typedef");
        keywords.set("typeid");
        keywords.set("typename");
        keywords.set("union");
        keywords.set("using");
        keywords.set("virtual");
        keywords.set("volatile");
        keywords.set("while");
        keywords.set("xor");
        keywords.set("xor_eq");
    }
    return keywords.contains(string.build());
}

static bool is_known_type(const StringBuilder& string)
{
    static HashTable<String> types;
    if (types.is_empty()) {
        types.set("ByteBuffer");
        types.set("CircularDeque");
        types.set("CircularQueue");
        types.set("Deque");
        types.set("DoublyLinkedList");
        types.set("FileSystemPath");
        types.set("FixedArray");
        types.set("Function");
        types.set("HashMap");
        types.set("HashTable");
        types.set("IPv4Address");
        types.set("InlineLinkedList");
        types.set("IntrusiveList");
        types.set("JsonArray");
        types.set("JsonObject");
        types.set("JsonValue");
        types.set("MappedFile");
        types.set("NetworkOrdered");
        types.set("NonnullOwnPtr");
        types.set("NonnullOwnPtrVector");
        types.set("NonnullRefPtr");
        types.set("NonnullRefPtrVector");
        types.set("Optional");
        types.set("OwnPtr");
        types.set("RefPtr");
        types.set("Result");
        types.set("ScopeGuard");
        types.set("SinglyLinkedList");
        types.set("String");
        types.set("StringBuilder");
        types.set("StringImpl");
        types.set("StringView");
        types.set("Utf8View");
        types.set("Vector");
        types.set("WeakPtr");
        types.set("auto");
        types.set("char");
        types.set("char16_t");
        types.set("char32_t");
        types.set("char8_t");
        types.set("double");
        types.set("float");
        types.set("i16");
        types.set("i32");
        types.set("i64");
        types.set("i8");
        types.set("int");
        types.set("long");
        types.set("short");
        types.set("signed");
        types.set("u16");
        types.set("u32");
        types.set("u64");
        types.set("u8");
        types.set("unsigned");
        types.set("void");
        types.set("wchar_t");
    }
    return types.contains(string.build());
}

Vector<CppToken> CppLexer::lex()
{
    Vector<CppToken> tokens;

    size_t token_start_index = 0;
    CppPosition token_start_position;

    auto emit_token = [&](auto type) {
        CppToken token;
        token.m_type = type;
        token.m_start = m_position;
        token.m_end = m_position;
        tokens.append(token);
        consume();
    };

    auto begin_token = [&] {
        token_start_index = m_index;
        token_start_position = m_position;
    };
    auto commit_token = [&](auto type) {
        CppToken token;
        token.m_type = type;
        token.m_start = token_start_position;
        token.m_end = m_previous_position;
        tokens.append(token);
    };

    auto commit_n_chars_token = [&](int chars_to_consume, auto type) {
        while (chars_to_consume--)
            consume();
        commit_token(type);
    };

    auto match_escape_sequence = [&]() -> size_t {
        switch (peek(1)) {
        case '\'':
        case '"':
        case '?':
        case '\\':
        case 'a':
        case 'b':
        case 'f':
        case 'n':
        case 'r':
        case 't':
        case 'v':
            return 2;
        case '0':
        case '1':
        case '2':
        case '3':
        case '4':
        case '5':
        case '6':
        case '7': {
            size_t octal_digits = 1;
            for (size_t i = 0; i < 2; ++i) {
                char next = peek(2 + i);
                if (next < '0' || next > '7')
                    break;
                ++octal_digits;
            }
            return 1 + octal_digits;
        }
        case 'x': {
            size_t hex_digits = 0;
            for (size_t i = 0; i < 2; ++i) {
                if (!isxdigit(peek(2 + i)))
                    break;
                ++hex_digits;
            }
            return 2 + hex_digits;
        }
        case 'u': {
            bool is_unicode = true;
            for (size_t i = 0; i < 4; ++i) {
                if (!isxdigit(peek(2 + i))) {
                    is_unicode = false;
                    break;
                }
            }
            return is_unicode ? 6 : 0;
        }
        default:
            return 0;
        }
    };

    char ch;
    while ((ch = peek())) {
        if (isspace(ch)) {
            begin_token();
            while (isspace(peek()))
                consume();
            commit_token(CppToken::Type::Whitespace);
            continue;
        }
        if (ch == '(') {
            emit_token(CppToken::Type::LeftParen);
            continue;
        }
        if (ch == ')') {
            emit_token(CppToken::Type::RightParen);
            continue;
        }
        if (ch == '{') {
            emit_token(CppToken::Type::LeftCurly);
            continue;
        }
        if (ch == '}') {
            emit_token(CppToken::Type::RightCurly);
            continue;
        }
        if (ch == '[') {
            emit_token(CppToken::Type::LeftBracket);
            continue;
        }
        if (ch == ']') {
            emit_token(CppToken::Type::RightBracket);
            continue;
        }
        if (ch == ',') {
            emit_token(CppToken::Type::Comma);
            continue;
        }
        if (ch == ';') {
            emit_token(CppToken::Type::Semicolon);
            continue;
        }
        if (ch == '?') {
            emit_token(CppToken::Type::QuestionMark);
            continue;
        }
        if (ch == ':') {
            if (peek(1) == ':')
                commit_n_chars_token(2, CppToken::Type::ColonColon);
            else
                emit_token(CppToken::Type::Colon);
            continue;
        }
        if (ch == '#') {
            begin_token();
            consume();

            if (is_valid_first_character_of_identifier(peek()))
                while (peek() && is_valid_nonfirst_character_of_identifier(peek()))
                    consume();

            auto directive = StringView(m_input.characters_without_null_termination() + token_start_index, m_index - token_start_index);
            if (directive == "#include") {
                commit_token(CppToken::Type::IncludeStatement);

                begin_token();
                while (isspace(peek()))
                    consume();
                commit_token(CppToken::Type::Whitespace);

                begin_token();
                if (peek() == '<' || peek() == '"') {
                    char closing = consume() == '<' ? '>' : '"';
                    while (peek() && peek() != closing && peek() != '\n')
                        consume();

                    if (peek() && consume() == '\n') {
                        commit_token(CppToken::Type::IncludePath);
                        continue;
                    }

                    commit_token(CppToken::Type::IncludePath);
                    begin_token();
                }
            }

            while (peek() && peek() != '\n')
                consume();

            commit_token(CppToken::Type::PreprocessorStatement);
            continue;
        }
        if (ch == '/' && peek(1) == '/') {
            begin_token();
            while (peek() && peek() != '\n')
                consume();
            commit_token(CppToken::Type::Comment);
            continue;
        }
        if (ch == '/' && peek(1) == '*') {
            begin_token();
            consume();
            consume();
            bool comment_block_ends = false;
            while (peek()) {
                if (peek() == '*' && peek(1) == '/') {
                    comment_block_ends = true;
                    break;
                }

                consume();
            }

            if (comment_block_ends) {
                consume();
                consume();
            }

            commit_token(CppToken::Type::Comment);
            continue;
        }
        if (ch == '"') {
            begin_token();
            consume();
            while (peek()) {
                if (peek() == '\\') {
                    size_t escape = match_escape_sequence();
                    if (escape > 0) {
                        commit_token(CppToken::Type::DoubleQuotedString);
                        begin_token();
                        for (size_t i = 0; i < escape; ++i)
                            consume();
                        commit_token(CppToken::Type::EscapeSequence);
                        begin_token();
                        continue;
                    }
                }

                if (consume() == '"')
                    break;
            }
            commit_token(CppToken::Type::DoubleQuotedString);
            continue;
        }
        if (ch == '\'') {
            begin_token();
            consume();
            while (peek()) {
                if (peek() == '\\') {
                    size_t escape = match_escape_sequence();
                    if (escape > 0) {
                        commit_token(CppToken::Type::SingleQuotedString);
                        begin_token();
                        for (size_t i = 0; i < escape; ++i)
                            consume();
                        commit_token(CppToken::Type::EscapeSequence);
                        begin_token();
                        continue;
                    }
                }

                if (consume() == '\'')
                    break;
            }
            commit_token(CppToken::Type::SingleQuotedString);
            continue;
        }
        if (isdigit(ch) || (ch == '.' && isdigit(peek(1)))) {
            begin_token();
            consume();

            auto type = ch == '.' ? CppToken::Type::Float : CppToken::Type::Integer;
            bool is_hex = false;
            bool is_binary = false;

            auto match_exponent = [&]() -> size_t {
                char ch = peek();
                if (ch != 'e' && ch != 'E' && ch != 'p' && ch != 'P')
                    return 0;

                type = CppToken::Type::Float;
                size_t length = 1;
                ch = peek(length);
                if (ch == '+' || ch == '-') {
                    ++length;
                }
                for (ch = peek(length); isdigit(ch); ch = peek(length)) {
                    ++length;
                }
                return length;
            };

            auto match_type_literal = [&]() -> size_t {
                size_t length = 0;
                for (;;) {
                    char ch = peek(length);
                    if ((ch == 'u' || ch == 'U') && type == CppToken::Type::Integer) {
                        ++length;
                    } else if ((ch == 'f' || ch == 'F') && !is_binary) {
                        type = CppToken::Type::Float;
                        ++length;
                    } else if (ch == 'l' || ch == 'L') {
                        ++length;
                    } else
                        return length;
                }
            };

            if (peek() == 'b' || peek() == 'B') {
                consume();
                is_binary = true;
                for (char ch = peek(); ch == '0' || ch == '1' || (ch == '\'' && peek(1) != '\''); ch = peek()) {
                    consume();
                }
            } else {
                if (peek() == 'x' || peek() == 'X') {
                    consume();
                    is_hex = true;
                }

                for (char ch = peek(); (is_hex ? isxdigit(ch) : isdigit(ch)) || (ch == '\'' && peek(1) != '\'') || ch == '.'; ch = peek()) {
                    if (ch == '.') {
                        if (type == CppToken::Type::Integer) {
                            type = CppToken::Type::Float;
                        } else
                            break;
                    };
                    consume();
                }
            }

            if (!is_binary) {
                size_t length = match_exponent();
                for (size_t i = 0; i < length; ++i)
                    consume();
            }

            size_t length = match_type_literal();
            for (size_t i = 0; i < length; ++i)
                consume();

            commit_token(type);
            continue;
        }
        if (is_valid_first_character_of_identifier(ch)) {
            begin_token();
            auto token = StringBuilder();
            while (peek() && is_valid_nonfirst_character_of_identifier(peek()))
                token.append(consume());
            if (is_keyword(token))
                commit_token(CppToken::Type::Keyword);
            else if (is_known_type(token))
                commit_token(CppToken::Type::KnownType);
            else
                commit_token(CppToken::Type::Identifier);
            continue;
        }
        if (ch == '.' && peek(1) == '.' && peek(2) == '.') {
            commit_n_chars_token(3, CppToken::Type::Ellipsis);
            continue;
        }
        if (ch == '.') {
            emit_token(CppToken::Type::Period);
            continue;
        }
        if (ch == '~') {
            emit_token(CppToken::Type::Tilde);
            continue;
        }
        if (ch == '+') {
            if (peek(1) == '+')
                commit_n_chars_token(2, CppToken::Type::PlusPlus);
            else if (peek(1) == '=')
                commit_n_chars_token(2, CppToken::Type::PlusEquals);
            else
                emit_token(CppToken::Type::Plus);
            continue;
        }
        if (ch == '-') {
            if (peek(1) == '-')
                commit_n_chars_token(2, CppToken::Type::MinusMinus);
            else if (peek(1) == '=')
                commit_n_chars_token(2, CppToken::Type::MinusEquals);
            else if (peek(1) == '>')
                commit_n_chars_token(2, CppToken::Type::Arrow);
            else
                emit_token(CppToken::Type::Minus);
            continue;
        }
        if (ch == '&') {
            if (peek(1) == '&')
                commit_n_chars_token(2, CppToken::Type::DoubleAmpersand);
            else if (peek(1) == '=')
                commit_n_chars_token(2, CppToken::Type::AmpersandEquals);
            else
                emit_token(CppToken::Type::Ampersand);
            continue;
        }
        if (ch == '|') {
            if (peek(1) == '|')
                commit_n_chars_token(2, CppToken::Type::DoublePipe);
            else if (peek(1) == '=')
                commit_n_chars_token(2, CppToken::Type::PipeEquals);
            else
                emit_token(CppToken::Type::Pipe);
            continue;
        }
        if (ch == '=') {
            if (peek(1) == '=')
                commit_n_chars_token(2, CppToken::Type::EqualsEquals);
            else
                emit_token(CppToken::Type::Equals);
            continue;
        }
        if (ch == '^') {
            if (peek(1) == '=')
                commit_n_chars_token(2, CppToken::Type::CaretEquals);
            else
                emit_token(CppToken::Type::Caret);
            continue;
        }
        if (ch == '%') {
            if (peek(1) == '=')
                commit_n_chars_token(2, CppToken::Type::PercentEquals);
            else
                emit_token(CppToken::Type::Percent);
            continue;
        }
        if (ch == '*') {
            if (peek(1) == '=')
                commit_n_chars_token(2, CppToken::Type::AsteriskEquals);
            else
                emit_token(CppToken::Type::Asterisk);
            continue;
        }
        if (ch == '/') {
            if (peek(1) == '=')
                commit_n_chars_token(2, CppToken::Type::SlashEquals);
            else
                emit_token(CppToken::Type::Slash);
            continue;
        }
        if (ch == '!') {
            if (peek(1) == '=')
                commit_n_chars_token(2, CppToken::Type::ExclamationMarkEquals);
            else
                emit_token(CppToken::Type::ExclamationMark);
            continue;
        }
        if (ch == '<') {
            if (peek(1) == '<')
                if (peek(2) == '=')
                    commit_n_chars_token(3, CppToken::Type::ShiftLeftEquals);
                else
                    commit_n_chars_token(2, CppToken::Type::ShiftLeft);
            else if (peek(1) == '=')
                commit_n_chars_token(2, CppToken::Type::LessThanEquals);
            else
                emit_token(CppToken::Type::LessThan);
            continue;
        }
        if (ch == '>') {
            if (peek(1) == '>')
                if (peek(2) == '=')
                    commit_n_chars_token(3, CppToken::Type::ShiftRightEquals);
                else
                    commit_n_chars_token(2, CppToken::Type::ShiftRight);
            else if (peek(1) == '=')
                commit_n_chars_token(2, CppToken::Type::GreaterThanEquals);
            else
                emit_token(CppToken::Type::GreaterThan);
            continue;
        }

        dbg() << "Unimplemented token character: " << ch;
        emit_token(CppToken::Type::Unknown);
    }
    return tokens;
}

}<|MERGE_RESOLUTION|>--- conflicted
+++ resolved
@@ -40,14 +40,8 @@
 char CppLexer::peek(size_t offset) const
 {
     while ((m_index + offset) < m_input.length() && m_input[m_index + offset] == '\\'
-<<<<<<< HEAD
-        && (m_index + offset + 1) < m_input.length() && m_input[m_index + offset + 1] == '\n') {
-        offset += 2;
-    }
-=======
            && (m_index + offset + 1) < m_input.length() && m_input[m_index + offset + 1] == '\n')
         offset += 2;
->>>>>>> 930d6ed1
     if ((m_index + offset) >= m_input.length())
         return 0;
     return m_input[m_index + offset];
@@ -57,11 +51,7 @@
 {
     ASSERT(m_index < m_input.length());
     while ((m_index) < m_input.length() && m_input[m_index] == '\\'
-<<<<<<< HEAD
         && (m_index + 1) < m_input.length() && m_input[m_index + 1] == '\n') {
-=======
-           && (m_index + 1) < m_input.length() && m_input[m_index + 1] == '\n') {
->>>>>>> 930d6ed1
         m_index += 2;
         m_position.line++;
         m_position.column = 0;
@@ -379,6 +369,17 @@
                 emit_token(CppToken::Type::Colon);
             continue;
         }
+        if (ch == '?') {
+            emit_token(CppToken::Type::QuestionMark);
+            continue;
+        }
+        if (ch == ':') {
+            if (peek(1) == ':')
+                commit_n_chars_token(2, CppToken::Type::ColonColon);
+            else
+                emit_token(CppToken::Type::Colon);
+            continue;
+        }
         if (ch == '#') {
             begin_token();
             consume();

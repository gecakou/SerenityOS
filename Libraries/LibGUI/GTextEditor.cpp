#include <AK/StringBuilder.h>
#include <Kernel/KeyCode.h>
#include <LibGUI/GAction.h>
#include <LibGUI/GClipboard.h>
#include <LibGUI/GFontDatabase.h>
#include <LibGUI/GMenu.h>
#include <LibGUI/GPainter.h>
#include <LibGUI/GScrollBar.h>
#include <LibGUI/GTextEditor.h>
#include <LibGUI/GWindow.h>
#include <ctype.h>
#include <fcntl.h>
#include <stdio.h>
#include <unistd.h>

//#define DEBUG_GTEXTEDITOR

GTextEditor::GTextEditor(Type type, GWidget* parent)
    : GScrollableWidget(parent)
    , m_type(type)
{
    set_document(GTextDocument::create());
    set_frame_shape(FrameShape::Container);
    set_frame_shadow(FrameShadow::Sunken);
    set_frame_thickness(2);
    set_scrollbars_enabled(is_multi_line());
    set_font(GFontDatabase::the().get_by_name("Csilla Thin"));
    // FIXME: Recompute vertical scrollbar step size on font change.
    vertical_scrollbar().set_step(line_height());
    m_cursor = { 0, 0 };
    create_actions();

    // TODO: Instead of a repating timer, this we should call a delayed 2 sec timer when the user types.
    m_undo_timer = CTimer::construct(
        2000, [&] {
            update_undo_timer();
        },
        this);
}

GTextEditor::~GTextEditor()
{
    if (m_document)
        m_document->unregister_client(*this);
}

void GTextEditor::create_actions()
{
    m_undo_action = GCommonActions::make_undo_action([&](auto&) { undo(); }, this);
    m_redo_action = GCommonActions::make_redo_action([&](auto&) { redo(); }, this);
    m_undo_action->set_enabled(false);
    m_redo_action->set_enabled(false);
    m_cut_action = GCommonActions::make_cut_action([&](auto&) { cut(); }, this);
    m_copy_action = GCommonActions::make_copy_action([&](auto&) { copy(); }, this);
    m_paste_action = GCommonActions::make_paste_action([&](auto&) { paste(); }, this);
    m_delete_action = GCommonActions::make_delete_action([&](auto&) { do_delete(); }, this);
}

void GTextEditor::set_text(const StringView& text)
{
    if (is_single_line() && text.length() == line(0).length() && !memcmp(text.characters_without_null_termination(), line(0).characters(), text.length()))
        return;

    m_selection.clear();

    document().set_text(text);

    update_content_size();
    recompute_all_visual_lines();
    if (is_single_line())
        set_cursor(0, line(0).length());
    else
        set_cursor(0, 0);
    did_update_selection();
    update();
}

void GTextEditor::update_content_size()
{
    int content_width = 0;
    int content_height = 0;
    for (auto& line : m_line_visual_data) {
        content_width = max(line.visual_rect.width(), content_width);
        content_height += line.visual_rect.height();
    }
    content_width += m_horizontal_content_padding * 2;
    if (is_right_text_alignment(m_text_alignment))
        content_width = max(frame_inner_rect().width(), content_width);

    set_content_size({ content_width, content_height });
    set_size_occupied_by_fixed_elements({ ruler_width(), 0 });
}

GTextPosition GTextEditor::text_position_at(const Point& a_position) const
{
    auto position = a_position;
    position.move_by(horizontal_scrollbar().value(), vertical_scrollbar().value());
    position.move_by(-(m_horizontal_content_padding + ruler_width()), 0);
    position.move_by(-frame_thickness(), -frame_thickness());

    int line_index = -1;

    if (is_line_wrapping_enabled()) {
        for (int i = 0; i < lines().size(); ++i) {
            auto& rect = m_line_visual_data[i].visual_rect;
            if (position.y() >= rect.top() && position.y() <= rect.bottom()) {
                line_index = i;
                break;
            }
            if (position.y() > rect.bottom())
                line_index = lines().size() - 1;
        }
    } else {
        line_index = position.y() / line_height();
    }

    line_index = max(0, min(line_index, line_count() - 1));

    int column_index;
    switch (m_text_alignment) {
    case TextAlignment::CenterLeft:
        column_index = (position.x() + glyph_width() / 2) / glyph_width();
        if (is_line_wrapping_enabled()) {
            for_each_visual_line(line_index, [&](const Rect& rect, const StringView&, int start_of_line) {
                if (rect.contains_vertically(position.y())) {
                    column_index += start_of_line;
                    return IterationDecision::Break;
                }
                return IterationDecision::Continue;
            });
        }
        break;
    case TextAlignment::CenterRight:
        // FIXME: Support right-aligned line wrapping, I guess.
        ASSERT(!is_line_wrapping_enabled());
        column_index = (position.x() - content_x_for_position({ line_index, 0 }) + glyph_width() / 2) / glyph_width();
        break;
    default:
        ASSERT_NOT_REACHED();
    }

    column_index = max(0, min(column_index, lines()[line_index].length()));
    return { line_index, column_index };
}

void GTextEditor::doubleclick_event(GMouseEvent& event)
{
    if (event.button() != GMouseButton::Left)
        return;

    // NOTE: This ensures that spans are updated before we look at them.
    flush_pending_change_notification_if_needed();

    m_triple_click_timer.start();
    m_in_drag_select = false;

    auto start = text_position_at(event.position());
    auto end = start;
    auto& line = lines()[start.line()];

    if (!document().has_spans()) {
        while (start.column() > 0) {
            if (isspace(line.characters()[start.column() - 1]))
                break;
            start.set_column(start.column() - 1);
        }

        while (end.column() < line.length()) {
            if (isspace(line.characters()[end.column()]))
                break;
            end.set_column(end.column() + 1);
        }
    } else {
        for (auto& span : document().spans()) {
            if (!span.range.contains(start))
                continue;
            start = span.range.start();
            end = span.range.end();
            end.set_column(end.column() + 1);
            break;
        }
    }

    m_selection.set(start, end);
    set_cursor(end);
    update();
    did_update_selection();
}

void GTextEditor::mousedown_event(GMouseEvent& event)
{
    if (event.button() != GMouseButton::Left) {
        return;
    }

    if (m_triple_click_timer.is_valid() && m_triple_click_timer.elapsed() < 250) {
        m_triple_click_timer = CElapsedTimer();

        GTextPosition start;
        GTextPosition end;

        if (is_multi_line()) {
            // select *current* line
            start = GTextPosition(m_cursor.line(), 0);
            end = GTextPosition(m_cursor.line(), lines()[m_cursor.line()].length());
        } else {
            // select *whole* line
            start = GTextPosition(0, 0);
            end = GTextPosition(line_count() - 1, lines()[line_count() - 1].length());
        }

        m_selection.set(start, end);
        set_cursor(end);
        return;
    }

    if (event.modifiers() & Mod_Shift) {
        if (!has_selection())
            m_selection.set(m_cursor, {});
    } else {
        m_selection.clear();
    }

    m_in_drag_select = true;

    set_cursor(text_position_at(event.position()));

    if (!(event.modifiers() & Mod_Shift)) {
        if (!has_selection())
            m_selection.set(m_cursor, {});
    }

    if (m_selection.start().is_valid() && m_selection.start() != m_cursor)
        m_selection.set_end(m_cursor);

    // FIXME: Only update the relevant rects.
    update();
    did_update_selection();
}

void GTextEditor::mouseup_event(GMouseEvent& event)
{
    if (event.button() == GMouseButton::Left) {
        if (m_in_drag_select) {
            m_in_drag_select = false;
        }
        return;
    }
}

void GTextEditor::mousemove_event(GMouseEvent& event)
{
    if (m_in_drag_select) {
        set_cursor(text_position_at(event.position()));
        m_selection.set_end(m_cursor);
        did_update_selection();
        update();
        return;
    }
}

int GTextEditor::ruler_width() const
{
    if (!m_ruler_visible)
        return 0;
    // FIXME: Resize based on needed space.
    return 5 * font().glyph_width('x') + 4;
}

Rect GTextEditor::ruler_content_rect(int line_index) const
{
    if (!m_ruler_visible)
        return {};
    return {
        0 - ruler_width() + horizontal_scrollbar().value(),
        line_content_rect(line_index).y(),
        ruler_width(),
        line_content_rect(line_index).height()
    };
}

Rect GTextEditor::ruler_rect_in_inner_coordinates() const
{
    return { 0, 0, ruler_width(), height() - height_occupied_by_horizontal_scrollbar() };
}

Rect GTextEditor::visible_text_rect_in_inner_coordinates() const
{
    return {
        m_horizontal_content_padding + (m_ruler_visible ? (ruler_rect_in_inner_coordinates().right() + 1) : 0),
        0,
        frame_inner_rect().width() - (m_horizontal_content_padding * 2) - width_occupied_by_vertical_scrollbar() - ruler_width(),
        frame_inner_rect().height() - height_occupied_by_horizontal_scrollbar()
    };
}

void GTextEditor::paint_event(GPaintEvent& event)
{
    // NOTE: This ensures that spans are updated before we look at them.
    flush_pending_change_notification_if_needed();

    GFrame::paint_event(event);

    GPainter painter(*this);
    painter.add_clip_rect(widget_inner_rect());
    painter.add_clip_rect(event.rect());
    painter.fill_rect(event.rect(), Color::White);

    painter.translate(frame_thickness(), frame_thickness());

    auto ruler_rect = ruler_rect_in_inner_coordinates();

    if (m_ruler_visible) {
        painter.fill_rect(ruler_rect, Color::WarmGray);
        painter.draw_line(ruler_rect.top_right(), ruler_rect.bottom_right(), Color::DarkGray);
    }

    painter.translate(-horizontal_scrollbar().value(), -vertical_scrollbar().value());
    if (m_ruler_visible)
        painter.translate(ruler_width(), 0);

    int first_visible_line = text_position_at(event.rect().top_left()).line();
    int last_visible_line = text_position_at(event.rect().bottom_right()).line();

    auto selection = normalized_selection();
    bool has_selection = selection.is_valid();

    if (m_ruler_visible) {
        for (int i = first_visible_line; i <= last_visible_line; ++i) {
            bool is_current_line = i == m_cursor.line();
            auto ruler_line_rect = ruler_content_rect(i);
            painter.draw_text(
                ruler_line_rect.shrunken(2, 0).translated(0, m_line_spacing / 2),
                String::number(i + 1),
                is_current_line ? Font::default_bold_font() : font(),
                TextAlignment::TopRight,
                is_current_line ? Color::DarkGray : Color::MidGray);
        }
    }

    Rect text_clip_rect {
        (m_ruler_visible ? (ruler_rect_in_inner_coordinates().right() + frame_thickness() + 1) : frame_thickness()),
        frame_thickness(),
        width() - width_occupied_by_vertical_scrollbar() - ruler_width(),
        height() - height_occupied_by_horizontal_scrollbar()
    };
    painter.add_clip_rect(text_clip_rect);

    for (int line_index = first_visible_line; line_index <= last_visible_line; ++line_index) {
        auto& line = lines()[line_index];

        bool physical_line_has_selection = has_selection && line_index >= selection.start().line() && line_index <= selection.end().line();
        int first_visual_line_with_selection = -1;
        int last_visual_line_with_selection = -1;
        if (physical_line_has_selection) {
            if (selection.start().line() < line_index)
                first_visual_line_with_selection = 0;
            else
                first_visual_line_with_selection = visual_line_containing(line_index, selection.start().column());

            if (selection.end().line() > line_index)
                last_visual_line_with_selection = m_line_visual_data[line_index].visual_line_breaks.size();
            else
                last_visual_line_with_selection = visual_line_containing(line_index, selection.end().column());
        }

        int selection_start_column_within_line = selection.start().line() == line_index ? selection.start().column() : 0;
        int selection_end_column_within_line = selection.end().line() == line_index ? selection.end().column() : line.length();

        int visual_line_index = 0;
        for_each_visual_line(line_index, [&](const Rect& visual_line_rect, const StringView& visual_line_text, int start_of_visual_line) {
            if (is_multi_line() && line_index == m_cursor.line())
                painter.fill_rect(visual_line_rect, Color(230, 230, 230));
#ifdef DEBUG_GTEXTEDITOR
            painter.draw_rect(visual_line_rect, Color::Cyan);
#endif
            if (!document().has_spans()) {
                // Fast-path for plain text
                painter.draw_text(visual_line_rect, visual_line_text, m_text_alignment, Color::Black);
            } else {
                int advance = font().glyph_width(' ') + font().glyph_spacing();
                Rect character_rect = { visual_line_rect.location(), { font().glyph_width(' '), line_height() } };
                for (int i = 0; i < visual_line_text.length(); ++i) {
                    const Font* font = &this->font();
                    Color color;
                    GTextPosition physical_position(line_index, start_of_visual_line + i);
                    // FIXME: This is *horribly* inefficient.
                    for (auto& span : document().spans()) {
                        if (!span.range.contains(physical_position))
                            continue;
                        color = span.color;
                        if (span.font)
                            font = span.font;
                        break;
                    }
                    painter.draw_text(character_rect, visual_line_text.substring_view(i, 1), *font, m_text_alignment, color);
                    character_rect.move_by(advance, 0);
                }
            }
            bool physical_line_has_selection = has_selection && line_index >= selection.start().line() && line_index <= selection.end().line();
            if (physical_line_has_selection) {

                bool current_visual_line_has_selection = (line_index != selection.start().line() && line_index != selection.end().line())
                    || (visual_line_index >= first_visual_line_with_selection && visual_line_index <= last_visual_line_with_selection);
                if (current_visual_line_has_selection) {
                    bool selection_begins_on_current_visual_line = visual_line_index == first_visual_line_with_selection;
                    bool selection_ends_on_current_visual_line = visual_line_index == last_visual_line_with_selection;

                    int selection_left = selection_begins_on_current_visual_line
                        ? content_x_for_position({ line_index, selection_start_column_within_line })
                        : m_horizontal_content_padding;

                    int selection_right = selection_ends_on_current_visual_line
                        ? content_x_for_position({ line_index, selection_end_column_within_line })
                        : visual_line_rect.right() + 1;

                    Rect selection_rect {
                        selection_left,
                        visual_line_rect.y(),
                        selection_right - selection_left,
                        visual_line_rect.height()
                    };

                    painter.fill_rect(selection_rect, Color::from_rgb(0x955233));

                    int start_of_selection_within_visual_line = max(0, selection_start_column_within_line - start_of_visual_line);
                    int end_of_selection_within_visual_line = selection_end_column_within_line - start_of_visual_line;

                    StringView visual_selected_text {
                        visual_line_text.characters_without_null_termination() + start_of_selection_within_visual_line,
                        end_of_selection_within_visual_line - start_of_selection_within_visual_line
                    };

                    painter.draw_text(selection_rect, visual_selected_text, TextAlignment::CenterLeft, Color::White);
                }
            }
            ++visual_line_index;
            return IterationDecision::Continue;
        });
    }

    if (is_focused() && m_cursor_state)
        painter.fill_rect(cursor_content_rect(), Color::Red);
}

void GTextEditor::toggle_selection_if_needed_for_event(const GKeyEvent& event)
{
    if (event.shift() && !m_selection.is_valid()) {
        m_selection.set(m_cursor, {});
        did_update_selection();
        update();
        return;
    }
    if (!event.shift() && m_selection.is_valid()) {
        m_selection.clear();
        did_update_selection();
        update();
        return;
    }
}

void GTextEditor::select_all()
{
    GTextPosition start_of_document { 0, 0 };
    GTextPosition end_of_document { line_count() - 1, lines()[line_count() - 1].length() };
    m_selection.set(start_of_document, end_of_document);
    did_update_selection();
    set_cursor(end_of_document);
    update();
}

void GTextEditor::undo()
{
    if (!can_undo())
        return;

    auto& undo_container = m_undo_stack[m_undo_stack_index];
    auto& undo_vector = undo_container.m_undo_vector;

    //If we try to undo a empty vector, delete it and skip over.
    if (undo_vector.is_empty()) {
        m_undo_stack.remove(m_undo_stack_index);
        undo();
        return;
    }

    for (int i = 0; i < undo_vector.size(); i++) {
        auto& undo_command = undo_vector[i];
        undo_command.undo();
    }

    m_undo_stack_index++;
    did_change();
}

void GTextEditor::redo()
{
    if (!can_redo())
        return;

    auto& undo_container = m_undo_stack[m_undo_stack_index - 1];
    auto& redo_vector = undo_container.m_undo_vector;

    for (int i = redo_vector.size() - 1; i >= 0; i--) {
        auto& undo_command = redo_vector[i];
        undo_command.redo();
    }

    m_undo_stack_index--;
    did_change();
}

void GTextEditor::get_selection_line_boundaries(int& first_line, int& last_line)
{
    auto selection = normalized_selection();
    if (!selection.is_valid()) {
        first_line = m_cursor.line();
        last_line = m_cursor.line();
        return;
    }
    first_line = selection.start().line();
    last_line = selection.end().line();
    if (first_line != last_line && selection.end().column() == 0)
        last_line -= 1;
}

void GTextEditor::move_selected_lines_up()
{
    int first_line;
    int last_line;
    get_selection_line_boundaries(first_line, last_line);

    if (first_line == 0)
        return;

    auto& lines = document().lines();
    lines.insert(last_line, lines.take(first_line - 1));
    m_cursor = { first_line - 1, 0 };

    if (has_selection()) {
        m_selection.set_start({ first_line - 1, 0 });
        m_selection.set_end({ last_line - 1, line(last_line - 1).length() });
    }

    did_change();
    update();
}

void GTextEditor::move_selected_lines_down()
{
    int first_line;
    int last_line;
    get_selection_line_boundaries(first_line, last_line);

    auto& lines = document().lines();
    if (last_line >= (lines.size() - 1))
        return;

    lines.insert(first_line, lines.take(last_line + 1));
    m_cursor = { first_line + 1, 0 };

    if (has_selection()) {
        m_selection.set_start({ first_line + 1, 0 });
        m_selection.set_end({ last_line + 1, line(last_line + 1).length() });
    }

    did_change();
    update();
}

void GTextEditor::keydown_event(GKeyEvent& event)
{
    if (is_single_line() && event.key() == KeyCode::Key_Tab)
        return GWidget::keydown_event(event);

    if (is_single_line() && event.key() == KeyCode::Key_Return) {
        if (on_return_pressed)
            on_return_pressed();
        return;
    }

    if (event.key() == KeyCode::Key_Escape) {
        if (on_escape_pressed)
            on_escape_pressed();
        return;
    }
    if (event.key() == KeyCode::Key_Up) {
        if (m_cursor.line() > 0) {
            if (event.ctrl() && event.shift()) {
                move_selected_lines_up();
                return;
            }
            int new_line = m_cursor.line() - 1;
            int new_column = min(m_cursor.column(), lines()[new_line].length());
            toggle_selection_if_needed_for_event(event);
            set_cursor(new_line, new_column);
            if (event.shift() && m_selection.start().is_valid()) {
                m_selection.set_end(m_cursor);
                did_update_selection();
            }
        }
        return;
    }
    if (event.key() == KeyCode::Key_Down) {
        if (m_cursor.line() < (lines().size() - 1)) {
            if (event.ctrl() && event.shift()) {
                move_selected_lines_down();
                return;
            }
            int new_line = m_cursor.line() + 1;
            int new_column = min(m_cursor.column(), lines()[new_line].length());
            toggle_selection_if_needed_for_event(event);
            set_cursor(new_line, new_column);
            if (event.shift() && m_selection.start().is_valid()) {
                m_selection.set_end(m_cursor);
                did_update_selection();
            }
        }
        return;
    }
    if (event.key() == KeyCode::Key_PageUp) {
        if (m_cursor.line() > 0) {
            int new_line = max(0, m_cursor.line() - visible_content_rect().height() / line_height());
            int new_column = min(m_cursor.column(), lines()[new_line].length());
            toggle_selection_if_needed_for_event(event);
            set_cursor(new_line, new_column);
            if (event.shift() && m_selection.start().is_valid()) {
                m_selection.set_end(m_cursor);
                did_update_selection();
            }
        }
        return;
    }
    if (event.key() == KeyCode::Key_PageDown) {
        if (m_cursor.line() < (lines().size() - 1)) {
            int new_line = min(line_count() - 1, m_cursor.line() + visible_content_rect().height() / line_height());
            int new_column = min(m_cursor.column(), lines()[new_line].length());
            toggle_selection_if_needed_for_event(event);
            set_cursor(new_line, new_column);
            if (event.shift() && m_selection.start().is_valid()) {
                m_selection.set_end(m_cursor);
                did_update_selection();
            }
        }
        return;
    }
    if (event.key() == KeyCode::Key_Left) {
        if (m_cursor.column() > 0) {
            int new_column = m_cursor.column() - 1;
            toggle_selection_if_needed_for_event(event);
            set_cursor(m_cursor.line(), new_column);
            if (event.shift() && m_selection.start().is_valid()) {
                m_selection.set_end(m_cursor);
                did_update_selection();
            }
        } else if (m_cursor.line() > 0) {
            int new_line = m_cursor.line() - 1;
            int new_column = lines()[new_line].length();
            toggle_selection_if_needed_for_event(event);
            set_cursor(new_line, new_column);
            if (event.shift() && m_selection.start().is_valid()) {
                m_selection.set_end(m_cursor);
                did_update_selection();
            }
        }
        return;
    }
    if (event.key() == KeyCode::Key_Right) {
        int new_line = m_cursor.line();
        int new_column = m_cursor.column();
        if (m_cursor.column() < current_line().length()) {
            new_line = m_cursor.line();
            new_column = m_cursor.column() + 1;
        } else if (m_cursor.line() != line_count() - 1) {
            new_line = m_cursor.line() + 1;
            new_column = 0;
        }
        toggle_selection_if_needed_for_event(event);
        set_cursor(new_line, new_column);
        if (event.shift() && m_selection.start().is_valid()) {
            m_selection.set_end(m_cursor);
            did_update_selection();
        }
        return;
    }
    if (!event.ctrl() && event.key() == KeyCode::Key_Home) {
        int first_nonspace_column = current_line().first_non_whitespace_column();
        toggle_selection_if_needed_for_event(event);
        if (m_cursor.column() == first_nonspace_column)
            set_cursor(m_cursor.line(), 0);
        else
            set_cursor(m_cursor.line(), first_nonspace_column);
        if (event.shift() && m_selection.start().is_valid()) {
            m_selection.set_end(m_cursor);
            did_update_selection();
        }
        return;
    }
    if (!event.ctrl() && event.key() == KeyCode::Key_End) {
        toggle_selection_if_needed_for_event(event);
        set_cursor(m_cursor.line(), current_line().length());
        if (event.shift() && m_selection.start().is_valid()) {
            m_selection.set_end(m_cursor);
            did_update_selection();
        }
        return;
    }
    if (event.ctrl() && event.key() == KeyCode::Key_Home) {
        toggle_selection_if_needed_for_event(event);
        set_cursor(0, 0);
        if (event.shift() && m_selection.start().is_valid()) {
            m_selection.set_end(m_cursor);
            did_update_selection();
        }
        return;
    }
    if (event.ctrl() && event.key() == KeyCode::Key_End) {
        toggle_selection_if_needed_for_event(event);
        set_cursor(line_count() - 1, lines()[line_count() - 1].length());
        if (event.shift() && m_selection.start().is_valid()) {
            m_selection.set_end(m_cursor);
            did_update_selection();
        }
        return;
    }
    if (event.modifiers() == Mod_Ctrl && event.key() == KeyCode::Key_A) {
        select_all();
        return;
    }

    if (event.key() == KeyCode::Key_Backspace) {
        if (is_readonly())
            return;
        if (has_selection()) {
            delete_selection();
            did_update_selection();
            return;
        }
        if (m_cursor.column() > 0) {
            int erase_count = 1;
            if (current_line().first_non_whitespace_column() >= m_cursor.column()) {
                int new_column;
                if (m_cursor.column() % m_soft_tab_width == 0)
                    new_column = m_cursor.column() - m_soft_tab_width;
                else
                    new_column = (m_cursor.column() / m_soft_tab_width) * m_soft_tab_width;
                erase_count = m_cursor.column() - new_column;
            }

            // Backspace within line
            for (int i = 0; i < erase_count; ++i) {
                int row = m_cursor.line();
                int column = m_cursor.column() - 1 - i;
                add_to_undo_stack(make<RemoveCharacterCommand>(*this, document().line(row).characters()[column], GTextPosition(row, column)));
                current_line().remove(document(), m_cursor.column() - 1 - i);
            }
            update_content_size();
            set_cursor(m_cursor.line(), m_cursor.column() - erase_count);
            did_change();
            return;
        }
        if (m_cursor.column() == 0 && m_cursor.line() != 0) {
            // Backspace at column 0; merge with previous line
            auto& previous_line = lines()[m_cursor.line() - 1];
            int previous_length = previous_line.length();

            int row = m_cursor.line();
            int column = previous_length;
            add_to_undo_stack(make<RemoveLineCommand>(*this, String(lines()[m_cursor.line()].view()), GTextPosition(row, column), true));

            previous_line.append(document(), current_line().characters(), current_line().length());
            document().remove_line(m_cursor.line());
            update_content_size();
            update();
            set_cursor(m_cursor.line() - 1, previous_length);
            did_change();
            return;
        }
        return;
    }

    if (event.modifiers() == Mod_Shift && event.key() == KeyCode::Key_Delete) {
        if (is_readonly())
            return;
        delete_current_line();
        return;
    }

    if (event.key() == KeyCode::Key_Delete) {
        if (is_readonly())
            return;
        do_delete();
        return;
    }

    if (!is_readonly() && !event.ctrl() && !event.alt() && !event.text().is_empty())
        insert_at_cursor_or_replace_selection(event.text());
}

void GTextEditor::delete_current_line()
{
    if (has_selection())
        return delete_selection();

    document().remove_line(m_cursor.line());
    if (lines().is_empty())
        document().append_line(make<GTextDocumentLine>(document()));
    m_cursor.set_column(0);

    update_content_size();
    update();
}

void GTextEditor::do_delete()
{
    if (is_readonly())
        return;

    if (has_selection())
        return delete_selection();

    if (m_cursor.column() < current_line().length()) {
        // Delete within line
        current_line().remove(document(), m_cursor.column());
        did_change();
        update_cursor();
        return;
    }
    if (m_cursor.column() == current_line().length() && m_cursor.line() != line_count() - 1) {
        // Delete at end of line; merge with next line
        auto& next_line = lines()[m_cursor.line() + 1];
        int previous_length = current_line().length();
        current_line().append(document(), next_line.characters(), next_line.length());
        document().remove_line(m_cursor.line() + 1);
        update();
        did_change();
        set_cursor(m_cursor.line(), previous_length);
        return;
    }
}

void GTextEditor::insert_at_cursor(const StringView& text)
{
    // FIXME: This should obviously not be implemented this way.
    for (int i = 0; i < text.length(); ++i) {
        insert_at_cursor(text[i]);
    }
}

void GTextEditor::insert_at_cursor(char ch)
{
    bool at_head = m_cursor.column() == 0;
    bool at_tail = m_cursor.column() == current_line().length();
    if (ch == '\n') {
        if (at_tail || at_head) {
            String new_line_contents;
            if (m_automatic_indentation_enabled && at_tail) {
                int leading_spaces = 0;
                auto& old_line = lines()[m_cursor.line()];
                for (int i = 0; i < old_line.length(); ++i) {
                    if (old_line.characters()[i] == ' ')
                        ++leading_spaces;
                    else
                        break;
                }
                if (leading_spaces)
                    new_line_contents = String::repeated(' ', leading_spaces);
            }

            int row = m_cursor.line();
            int column = m_cursor.column() + 1;
            Vector<char> line_content;
            for (int i = m_cursor.column(); i < document().lines()[row].length(); i++)
                line_content.append(document().lines()[row].characters()[i]);
            add_to_undo_stack(make<CreateLineCommand>(*this, line_content, GTextPosition(row, column)));

            document().insert_line(m_cursor.line() + (at_tail ? 1 : 0), make<GTextDocumentLine>(document(), new_line_contents));
            update();
            did_change();
            set_cursor(m_cursor.line() + 1, lines()[m_cursor.line() + 1].length());
            return;
        }
        auto new_line = make<GTextDocumentLine>(document());
        new_line->append(document(), current_line().characters() + m_cursor.column(), current_line().length() - m_cursor.column());

        int row = m_cursor.line();
        int column = m_cursor.column() + 1;
        Vector<char> line_content;
        for (int i = 0; i < new_line->length(); i++)
            line_content.append(new_line->characters()[i]);
        add_to_undo_stack(make<CreateLineCommand>(*this, line_content, GTextPosition(row, column)));

        current_line().truncate(document(), m_cursor.column());
        document().insert_line(m_cursor.line() + 1, move(new_line));
        update();
        did_change();
        set_cursor(m_cursor.line() + 1, 0);
        return;
    }
    if (ch == '\t') {
        int next_soft_tab_stop = ((m_cursor.column() + m_soft_tab_width) / m_soft_tab_width) * m_soft_tab_width;
        int spaces_to_insert = next_soft_tab_stop - m_cursor.column();
        for (int i = 0; i < spaces_to_insert; ++i) {
            current_line().insert(document(), m_cursor.column(), ' ');
        }
        did_change();
        set_cursor(m_cursor.line(), next_soft_tab_stop);
        return;
    }
    current_line().insert(document(), m_cursor.column(), ch);
    did_change();
    set_cursor(m_cursor.line(), m_cursor.column() + 1);

    add_to_undo_stack(make<InsertCharacterCommand>(*this, ch, m_cursor));
}

int GTextEditor::content_x_for_position(const GTextPosition& position) const
{
    auto& line = lines()[position.line()];
    int x_offset = -1;
    switch (m_text_alignment) {
    case TextAlignment::CenterLeft:
        for_each_visual_line(position.line(), [&](const Rect&, const StringView& view, int start_of_visual_line) {
            if (position.column() >= start_of_visual_line && ((position.column() - start_of_visual_line) <= view.length())) {
                x_offset = (position.column() - start_of_visual_line) * glyph_width();
                return IterationDecision::Break;
            }
            return IterationDecision::Continue;
        });
        return m_horizontal_content_padding + x_offset;
    case TextAlignment::CenterRight:
        // FIXME
        ASSERT(!is_line_wrapping_enabled());
        return content_width() - m_horizontal_content_padding - (line.length() * glyph_width()) + (position.column() * glyph_width());
    default:
        ASSERT_NOT_REACHED();
    }
}

Rect GTextEditor::content_rect_for_position(const GTextPosition& position) const
{
    if (!position.is_valid())
        return {};
    ASSERT(!lines().is_empty());
    ASSERT(position.column() <= (current_line().length() + 1));

    int x = content_x_for_position(position);

    if (is_single_line()) {
        Rect rect { x, 0, 1, font().glyph_height() + 2 };
        rect.center_vertically_within({ {}, frame_inner_rect().size() });
        return rect;
    }

    Rect rect;
    for_each_visual_line(position.line(), [&](const Rect& visual_line_rect, const StringView& view, int start_of_visual_line) {
        if (position.column() >= start_of_visual_line && ((position.column() - start_of_visual_line) <= view.length())) {
            // NOTE: We have to subtract the horizontal padding here since it's part of the visual line rect
            //       *and* included in what we get from content_x_for_position().
            rect = {
                visual_line_rect.x() + x - (m_horizontal_content_padding),
                visual_line_rect.y(),
                1,
                line_height()
            };
            return IterationDecision::Break;
        }
        return IterationDecision::Continue;
    });
    return rect;
}

Rect GTextEditor::cursor_content_rect() const
{
    return content_rect_for_position(m_cursor);
}

Rect GTextEditor::line_widget_rect(int line_index) const
{
    auto rect = line_content_rect(line_index);
    rect.set_x(frame_thickness());
    rect.set_width(frame_inner_rect().width());
    rect.move_by(0, -(vertical_scrollbar().value()));
    rect.move_by(0, frame_thickness());
    rect.intersect(frame_inner_rect());
    return rect;
}

void GTextEditor::scroll_position_into_view(const GTextPosition& position)
{
    auto rect = content_rect_for_position(position);
    if (position.column() == 0)
        rect.set_x(content_x_for_position({ position.line(), 0 }) - 2);
    else if (position.column() == lines()[position.line()].length())
        rect.set_x(content_x_for_position({ position.line(), lines()[position.line()].length() }) + 2);
    scroll_into_view(rect, true, true);
}

void GTextEditor::scroll_cursor_into_view()
{
    scroll_position_into_view(m_cursor);
}

Rect GTextEditor::line_content_rect(int line_index) const
{
    auto& line = lines()[line_index];
    if (is_single_line()) {
        Rect line_rect = { content_x_for_position({ line_index, 0 }), 0, line.length() * glyph_width(), font().glyph_height() + 2 };
        line_rect.center_vertically_within({ {}, frame_inner_rect().size() });
        return line_rect;
    }
    if (is_line_wrapping_enabled())
        return m_line_visual_data[line_index].visual_rect;
    return {
        content_x_for_position({ line_index, 0 }),
        line_index * line_height(),
        line.length() * glyph_width(),
        line_height()
    };
}

void GTextEditor::update_cursor()
{
    update(line_widget_rect(m_cursor.line()));
}

void GTextEditor::update_undo_timer()
{
    if (m_undo_stack.is_empty())
        return;

    auto& undo_vector = m_undo_stack[0].m_undo_vector;

    if (undo_vector.size() == m_last_updated_undo_vector_size && !undo_vector.is_empty()) {
        auto undo_commands_container = make<UndoCommandsContainer>();
        m_undo_stack.prepend(move(undo_commands_container));
        // Note: Remove dbg() if we're 100% sure there are no bugs left.
        dbg() << "Undo stack increased to " << m_undo_stack.size();

        // Shift the index to the left since we're adding an empty container.
        if (m_undo_stack_index > 0)
            m_undo_stack_index++;
    }

    m_last_updated_undo_vector_size = undo_vector.size();
}

void GTextEditor::set_cursor(int line, int column)
{
    set_cursor({ line, column });
}

void GTextEditor::set_cursor(const GTextPosition& a_position)
{
    ASSERT(!lines().is_empty());

    GTextPosition position = a_position;

    if (position.line() >= lines().size())
        position.set_line(lines().size() - 1);

    if (position.column() > lines()[position.line()].length())
        position.set_column(lines()[position.line()].length());

    if (m_cursor != position) {
        // NOTE: If the old cursor is no longer valid, repaint everything just in case.
        auto old_cursor_line_rect = m_cursor.line() < lines().size()
            ? line_widget_rect(m_cursor.line())
            : rect();
        m_cursor = position;
        m_cursor_state = true;
        scroll_cursor_into_view();
        update(old_cursor_line_rect);
        update_cursor();
    }
    if (on_cursor_change)
        on_cursor_change();
}

void GTextEditor::focusin_event(CEvent&)
{
    update_cursor();
    start_timer(500);
}

void GTextEditor::focusout_event(CEvent&)
{
    stop_timer();
}

void GTextEditor::timer_event(CTimerEvent&)
{
    m_cursor_state = !m_cursor_state;
    if (is_focused())
        update_cursor();
}

bool GTextEditor::write_to_file(const StringView& path)
{
    int fd = open_with_path_length(path.characters_without_null_termination(), path.length(), O_WRONLY | O_CREAT | O_TRUNC, 0666);
    if (fd < 0) {
        perror("open");
        return false;
    }

    // Compute the final file size and ftruncate() to make writing fast.
    // FIXME: Remove this once the kernel is smart enough to do this instead.
    off_t file_size = 0;
    for (int i = 0; i < lines().size(); ++i)
        file_size += lines()[i].length();
    file_size += lines().size() - 1;

    int rc = ftruncate(fd, file_size);
    if (rc < 0) {
        perror("ftruncate");
        return false;
    }

    for (int i = 0; i < lines().size(); ++i) {
        auto& line = lines()[i];
        if (line.length()) {
            ssize_t nwritten = write(fd, line.characters(), line.length());
            if (nwritten < 0) {
                perror("write");
                close(fd);
                return false;
            }
        }
        if (i != lines().size() - 1) {
            char ch = '\n';
            ssize_t nwritten = write(fd, &ch, 1);
            if (nwritten != 1) {
                perror("write");
                close(fd);
                return false;
            }
        }
    }

    close(fd);
    return true;
}

String GTextEditor::text() const
{
    StringBuilder builder;
    for (int i = 0; i < line_count(); ++i) {
        auto& line = lines()[i];
        builder.append(line.characters(), line.length());
        if (i != line_count() - 1)
            builder.append('\n');
    }
    return builder.to_string();
}

void GTextEditor::clear()
{
    document().remove_all_lines();
    document().append_line(make<GTextDocumentLine>(document()));
    m_selection.clear();
    did_update_selection();
    set_cursor(0, 0);
    update();
}

String GTextEditor::selected_text() const
{
    if (!has_selection())
        return {};

    return document().text_in_range(m_selection);
}

void GTextEditor::delete_selection()
{
    if (!has_selection())
        return;

    auto selection = normalized_selection();

    // First delete all the lines in between the first and last one.
    for (int i = selection.start().line() + 1; i < selection.end().line();) {
        int row = i;
        int column = lines()[i].length();
        add_to_undo_stack(make<RemoveLineCommand>(*this, String(lines()[i].view()), GTextPosition(row, column), false));

        document().remove_line(i);
        selection.end().set_line(selection.end().line() - 1);
    }

    if (selection.start().line() == selection.end().line()) {
        // Delete within same line.
        auto& line = lines()[selection.start().line()];
        bool whole_line_is_selected = selection.start().column() == 0 && selection.end().column() == line.length();

        for (int i = selection.end().column() - 1; i >= selection.start().column(); i--) {
            int row = selection.start().line();
            int column = i;
            add_to_undo_stack(make<RemoveCharacterCommand>(*this, document().line(row).characters()[column], GTextPosition(row, column)));
        }

        if (whole_line_is_selected) {
            line.clear(document());
        } else {
            auto before_selection = String(line.characters(), line.length()).substring(0, selection.start().column());
            auto after_selection = String(line.characters(), line.length()).substring(selection.end().column(), line.length() - selection.end().column());
            StringBuilder builder(before_selection.length() + after_selection.length());
            builder.append(before_selection);
            builder.append(after_selection);
            line.set_text(document(), builder.to_string());
        }
    } else {
        // Delete across a newline, merging lines.
        ASSERT(selection.start().line() == selection.end().line() - 1);
        auto& first_line = lines()[selection.start().line()];
        auto& second_line = lines()[selection.end().line()];
        auto before_selection = String(first_line.characters(), first_line.length()).substring(0, selection.start().column());
        auto after_selection = String(second_line.characters(), second_line.length()).substring(selection.end().column(), second_line.length() - selection.end().column());
        StringBuilder builder(before_selection.length() + after_selection.length());
        builder.append(before_selection);
        builder.append(after_selection);

        for (int i = first_line.length() - 1; i > selection.start().column() - 1; i--) {
            int row = selection.start().line();
            int column = i;
            add_to_undo_stack(make<RemoveCharacterCommand>(*this, document().line(row).characters()[column], GTextPosition(row, column)));
        }

        add_to_undo_stack(make<RemoveLineCommand>(*this, String(second_line.view()), selection.end(), false));

        first_line.set_text(document(), builder.to_string());
        document().remove_line(selection.end().line());

        for (int i = (first_line.length()) - after_selection.length(); i < first_line.length(); i++)
            add_to_undo_stack(make<InsertCharacterCommand>(*this, first_line.characters()[i], GTextPosition(selection.start().line(), i + 1)));
    }

    if (lines().is_empty()) {
        document().append_line(make<GTextDocumentLine>(document()));
    }

    m_selection.clear();
    did_update_selection();
    did_change();
    set_cursor(selection.start());
    update();
}

void GTextEditor::insert_at_cursor_or_replace_selection(const StringView& text)
{
    ASSERT(!is_readonly());
    if (has_selection())
        delete_selection();
    insert_at_cursor(text);
}

void GTextEditor::cut()
{
    if (is_readonly())
        return;
    auto selected_text = this->selected_text();
    printf("Cut: \"%s\"\n", selected_text.characters());
    GClipboard::the().set_data(selected_text);
    delete_selection();
}

void GTextEditor::copy()
{
    auto selected_text = this->selected_text();
    printf("Copy: \"%s\"\n", selected_text.characters());
    GClipboard::the().set_data(selected_text);
}

void GTextEditor::paste()
{
    if (is_readonly())
        return;
    auto paste_text = GClipboard::the().data();
    printf("Paste: \"%s\"\n", paste_text.characters());
    insert_at_cursor_or_replace_selection(paste_text);
}

void GTextEditor::enter_event(CEvent&)
{
    ASSERT(window());
    window()->set_override_cursor(GStandardCursor::IBeam);
}

void GTextEditor::leave_event(CEvent&)
{
    ASSERT(window());
    window()->set_override_cursor(GStandardCursor::None);
}

void GTextEditor::did_change()
{
    ASSERT(!is_readonly());
    update_content_size();
    recompute_all_visual_lines();
<<<<<<< HEAD
    m_undo_action->set_enabled(can_undo());
    m_redo_action->set_enabled(can_redo());
    if (!m_have_pending_change_notification) {
        m_have_pending_change_notification = true;
=======
    if (!m_has_pending_change_notification) {
        m_has_pending_change_notification = true;
>>>>>>> bce510bf
        deferred_invoke([this](auto&) {
            if (!m_has_pending_change_notification)
                return;
            if (on_change)
                on_change();
            m_has_pending_change_notification = false;
        });
    }
}

void GTextEditor::set_readonly(bool readonly)
{
    if (m_readonly == readonly)
        return;
    m_readonly = readonly;
    m_cut_action->set_enabled(!is_readonly() && has_selection());
    m_delete_action->set_enabled(!is_readonly());
    m_paste_action->set_enabled(!is_readonly());
}

void GTextEditor::did_update_selection()
{
    m_cut_action->set_enabled(!is_readonly() && has_selection());
    m_copy_action->set_enabled(has_selection());
    if (on_selection_change)
        on_selection_change();
    if (is_line_wrapping_enabled()) {
        // FIXME: Try to repaint less.
        update();
    }
}

void GTextEditor::context_menu_event(GContextMenuEvent& event)
{
    if (!m_context_menu) {
        m_context_menu = make<GMenu>();
        m_context_menu->add_action(undo_action());
        m_context_menu->add_action(redo_action());
        m_context_menu->add_separator();
        m_context_menu->add_action(cut_action());
        m_context_menu->add_action(copy_action());
        m_context_menu->add_action(paste_action());
        m_context_menu->add_action(delete_action());
        if (!m_custom_context_menu_actions.is_empty()) {
            m_context_menu->add_separator();
            for (auto& action : m_custom_context_menu_actions) {
                m_context_menu->add_action(action);
            }
        }
    }
    m_context_menu->popup(event.screen_position());
}

void GTextEditor::set_text_alignment(TextAlignment alignment)
{
    if (m_text_alignment == alignment)
        return;
    m_text_alignment = alignment;
    update();
}

void GTextEditor::resize_event(GResizeEvent& event)
{
    GScrollableWidget::resize_event(event);
    update_content_size();
    recompute_all_visual_lines();
}

void GTextEditor::set_selection(const GTextRange& selection)
{
    if (m_selection == selection)
        return;
    m_selection = selection;
    set_cursor(m_selection.end());
    scroll_position_into_view(normalized_selection().start());
    update();
}

void GTextEditor::recompute_all_visual_lines()
{
    int y_offset = 0;
    for (int line_index = 0; line_index < line_count(); ++line_index) {
        recompute_visual_lines(line_index);
        m_line_visual_data[line_index].visual_rect.set_y(y_offset);
        y_offset += m_line_visual_data[line_index].visual_rect.height();
    }

    update_content_size();
}

void GTextEditor::ensure_cursor_is_valid()
{
    if (cursor().column() > lines()[cursor().line()].length())
        set_cursor(cursor().line(), cursor().column() - (lines()[cursor().line()].length() - cursor().column()));
}

void GTextEditor::add_to_undo_stack(NonnullOwnPtr<UndoCommand> undo_command)
{
    if (m_undo_stack.is_empty()) {
        auto undo_commands_container = make<UndoCommandsContainer>();
        m_undo_stack.prepend(move(undo_commands_container));
    }

    // Clear the elements of the stack before the m_undo_stack_index (Excluding our new element)
    for (int i = 1; i < m_undo_stack_index; i++)
        m_undo_stack.remove(1);

    if (m_undo_stack_index > 0 && !m_undo_stack.is_empty())
        m_undo_stack[0].m_undo_vector.clear();

    m_undo_stack_index = 0;

    m_undo_stack[0].m_undo_vector.prepend(move(undo_command));
}

int GTextEditor::visual_line_containing(int line_index, int column) const
{
    int visual_line_index = 0;
    for_each_visual_line(line_index, [&](const Rect&, const StringView& view, int start_of_visual_line) {
        if (column >= start_of_visual_line && ((column - start_of_visual_line) < view.length()))
            return IterationDecision::Break;
        ++visual_line_index;
        return IterationDecision::Continue;
    });
    return visual_line_index;
}

void GTextEditor::recompute_visual_lines(int line_index)
{
    auto& line = document().line(line_index);
    auto& visual_data = m_line_visual_data[line_index];

    visual_data.visual_line_breaks.clear_with_capacity();

    int available_width = visible_text_rect_in_inner_coordinates().width();

    if (is_line_wrapping_enabled()) {
        int line_width_so_far = 0;

        for (int i = 0; i < line.length(); ++i) {
            auto ch = line.characters()[i];
            auto glyph_width = font().glyph_width(ch);
            if ((line_width_so_far + glyph_width) > available_width) {
                visual_data.visual_line_breaks.append(i);
                line_width_so_far = glyph_width;
                continue;
            }
            line_width_so_far += glyph_width;
        }
    }

    visual_data.visual_line_breaks.append(line.length());

    if (is_line_wrapping_enabled())
        visual_data.visual_rect = { m_horizontal_content_padding, 0, available_width, visual_data.visual_line_breaks.size() * line_height() };
    else
        visual_data.visual_rect = { m_horizontal_content_padding, 0, font().width(line.view()), line_height() };
}

template<typename Callback>
void GTextEditor::for_each_visual_line(int line_index, Callback callback) const
{
    auto editor_visible_text_rect = visible_text_rect_in_inner_coordinates();
    int start_of_line = 0;
    int visual_line_index = 0;

    auto& line = document().line(line_index);
    auto& visual_data = m_line_visual_data[line_index];

    for (auto visual_line_break : visual_data.visual_line_breaks) {
        auto visual_line_view = StringView(line.characters() + start_of_line, visual_line_break - start_of_line);
        Rect visual_line_rect {
            visual_data.visual_rect.x(),
            visual_data.visual_rect.y() + (visual_line_index * line_height()),
            font().width(visual_line_view),
            line_height()
        };
        if (is_right_text_alignment(text_alignment()))
            visual_line_rect.set_right_without_resize(editor_visible_text_rect.right());
        if (!is_multi_line())
            visual_line_rect.center_vertically_within(editor_visible_text_rect);
        if (callback(visual_line_rect, visual_line_view, start_of_line) == IterationDecision::Break)
            break;
        start_of_line = visual_line_break;
        ++visual_line_index;
    }
}

void GTextEditor::set_line_wrapping_enabled(bool enabled)
{
    if (m_line_wrapping_enabled == enabled)
        return;

    m_line_wrapping_enabled = enabled;
    horizontal_scrollbar().set_visible(!m_line_wrapping_enabled);
    update_content_size();
    recompute_all_visual_lines();
    update();
}

void GTextEditor::add_custom_context_menu_action(GAction& action)
{
    m_custom_context_menu_actions.append(action);
}

void GTextEditor::did_change_font()
{
    vertical_scrollbar().set_step(line_height());
    GWidget::did_change_font();
}

void GTextEditor::document_did_append_line()
{
    m_line_visual_data.append(make<LineVisualData>());
    recompute_all_visual_lines();
    update();
}

void GTextEditor::document_did_remove_line(int line_index)
{
    m_line_visual_data.remove(line_index);
    recompute_all_visual_lines();
    update();
}

void GTextEditor::document_did_remove_all_lines()
{
    m_line_visual_data.clear();
    recompute_all_visual_lines();
    update();
}

void GTextEditor::document_did_insert_line(int line_index)
{
    m_line_visual_data.insert(line_index, make<LineVisualData>());
    recompute_all_visual_lines();
    update();
}

void GTextEditor::document_did_change()
{
    recompute_all_visual_lines();
    update();
}

void GTextEditor::set_document(GTextDocument& document)
{
    if (m_document.ptr() == &document)
        return;
    if (m_document)
        m_document->unregister_client(*this);
    m_document = document;
    m_line_visual_data.clear();
    for (int i = 0; i < m_document->line_count(); ++i) {
        m_line_visual_data.append(make<LineVisualData>());
    }
    m_cursor = { 0, 0 };
    recompute_all_visual_lines();
    update();
    m_document->register_client(*this);
}

GTextEditor::UndoCommand::UndoCommand(GTextEditor& text_editor)
    : m_text_editor(text_editor)
{
}

GTextEditor::UndoCommand::~UndoCommand()
{
}

void GTextEditor::UndoCommand::undo() {}
void GTextEditor::UndoCommand::redo() {}

GTextEditor::InsertCharacterCommand::InsertCharacterCommand(GTextEditor& text_editor, char ch, GTextPosition text_position)
    : UndoCommand(text_editor)
    , m_character(ch)
    , m_text_position(text_position)
{
}

GTextEditor::RemoveCharacterCommand::RemoveCharacterCommand(GTextEditor& text_editor, char ch, GTextPosition text_position)
    : UndoCommand(text_editor)
    , m_character(ch)
    , m_text_position(text_position)
{
}

GTextEditor::RemoveLineCommand::RemoveLineCommand(GTextEditor& text_editor, String line_content, GTextPosition text_position, bool has_merged_content)
    : UndoCommand(text_editor)
    , m_line_content(line_content)
    , m_text_position(text_position)
    , m_has_merged_content(has_merged_content)
{
}

GTextEditor::CreateLineCommand::CreateLineCommand(GTextEditor& text_editor, Vector<char> line_content, GTextPosition text_position)
    : UndoCommand(text_editor)
    , m_line_content(line_content)
    , m_text_position(text_position)
{
}

void GTextEditor::InsertCharacterCommand::undo()
{
    m_text_editor.lines()[m_text_position.line()].remove(m_text_editor.document(), (m_text_position.column() - 1));
    m_text_editor.ensure_cursor_is_valid();
}

void GTextEditor::InsertCharacterCommand::redo()
{
    m_text_editor.lines()[m_text_position.line()].insert(m_text_editor.document(), m_text_position.column() - 1, m_character);
}

void GTextEditor::RemoveCharacterCommand::undo()
{
    m_text_editor.lines()[m_text_position.line()].insert(m_text_editor.document(), m_text_position.column(), m_character);
}

void GTextEditor::RemoveCharacterCommand::redo()
{
    m_text_editor.lines()[m_text_position.line()].remove(m_text_editor.document(), (m_text_position.column()));
    m_text_editor.ensure_cursor_is_valid();
}

void GTextEditor::RemoveLineCommand::undo()
{
    // Insert back the line
    m_text_editor.document().insert_line(m_text_position.line(), make<GTextDocumentLine>(m_text_editor.document(), m_line_content));

    // Remove the merged line contents
    if (m_has_merged_content) {
        for (int i = m_line_content.length() - 1; i >= 0; i--)
            m_text_editor.document().lines()[m_text_position.line() - 1].remove(m_text_editor.document(), (m_text_position.column()) + i);
    }
}

void GTextEditor::RemoveLineCommand::redo()
{
    // Remove the created line
    m_text_editor.document().remove_line(m_text_position.line());

    // Add back the line contents
    if (m_has_merged_content) {
        for (int i = 0; i < m_line_content.length(); i++)
            m_text_editor.document().lines()[m_text_position.line() - 1].insert(m_text_editor.document(), (m_text_position.column()) + i, m_line_content[i]);
    }
}

void GTextEditor::CreateLineCommand::undo()
{
    // Insert back the created line portion
    for (int i = 0; i < m_line_content.size(); i++)
        m_text_editor.document().lines()[m_text_position.line()].insert(m_text_editor.document(), (m_text_position.column() - 1) + i, m_line_content[i]);

    // Move the cursor up a row back before the split.
    m_text_editor.set_cursor(m_text_position.line(), m_text_editor.document().lines()[m_text_position.line()].length());

    // Remove the created line
    m_text_editor.document().remove_line(m_text_position.line() + 1);
}

void GTextEditor::CreateLineCommand::redo()
{
    // Remove the characters that we're inserted back
    for (int i = m_line_content.size() - 1; i >= 0; i--)
        m_text_editor.document().lines()[m_text_position.line()].remove(m_text_editor.document(), (m_text_position.column()) + i);

    m_text_editor.ensure_cursor_is_valid();

    // Then we want to add BACK the created line
    m_text_editor.document().insert_line(m_text_position.line() + 1, make<GTextDocumentLine>(m_text_editor.document(), ""));

    for (int i = 0; i < m_line_content.size(); i++)
        m_text_editor.document().lines()[m_text_position.line() + 1].insert(m_text_editor.document(), i, m_line_content[i]);
}

void GTextEditor::flush_pending_change_notification_if_needed()
{
    if (!m_has_pending_change_notification)
        return;
    if (on_change)
        on_change();
    m_has_pending_change_notification = false;
}<|MERGE_RESOLUTION|>--- conflicted
+++ resolved
@@ -1297,15 +1297,10 @@
     ASSERT(!is_readonly());
     update_content_size();
     recompute_all_visual_lines();
-<<<<<<< HEAD
     m_undo_action->set_enabled(can_undo());
     m_redo_action->set_enabled(can_redo());
-    if (!m_have_pending_change_notification) {
-        m_have_pending_change_notification = true;
-=======
     if (!m_has_pending_change_notification) {
         m_has_pending_change_notification = true;
->>>>>>> bce510bf
         deferred_invoke([this](auto&) {
             if (!m_has_pending_change_notification)
                 return;
